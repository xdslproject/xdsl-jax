version = 1
revision = 3
requires-python = ">=3.10"
resolution-markers = [
    "python_full_version >= '3.13'",
    "python_full_version == '3.12.*'",
    "python_full_version == '3.11.*'",
    "python_full_version < '3.11'",
]

[[package]]
name = "babel"
version = "2.17.0"
source = { registry = "https://pypi.org/simple" }
sdist = { url = "https://files.pythonhosted.org/packages/7d/6b/d52e42361e1aa00709585ecc30b3f9684b3ab62530771402248b1b1d6240/babel-2.17.0.tar.gz", hash = "sha256:0c54cffb19f690cdcc52a3b50bcbf71e07a808d1c80d549f2459b9d2cf0afb9d", size = 9951852, upload-time = "2025-02-01T15:17:41.026Z" }
wheels = [
    { url = "https://files.pythonhosted.org/packages/b7/b8/3fe70c75fe32afc4bb507f75563d39bc5642255d1d94f1f23604725780bf/babel-2.17.0-py3-none-any.whl", hash = "sha256:4d0b53093fdfb4b21c92b5213dba5a1b23885afa8383709427046b21c366e5f2", size = 10182537, upload-time = "2025-02-01T15:17:37.39Z" },
]

[[package]]
name = "backrefs"
version = "5.8"
source = { registry = "https://pypi.org/simple" }
sdist = { url = "https://files.pythonhosted.org/packages/6c/46/caba1eb32fa5784428ab401a5487f73db4104590ecd939ed9daaf18b47e0/backrefs-5.8.tar.gz", hash = "sha256:2cab642a205ce966af3dd4b38ee36009b31fa9502a35fd61d59ccc116e40a6bd", size = 6773994, upload-time = "2025-02-25T18:15:32.003Z" }
wheels = [
    { url = "https://files.pythonhosted.org/packages/bf/cb/d019ab87fe70e0fe3946196d50d6a4428623dc0c38a6669c8cae0320fbf3/backrefs-5.8-py310-none-any.whl", hash = "sha256:c67f6638a34a5b8730812f5101376f9d41dc38c43f1fdc35cb54700f6ed4465d", size = 380337, upload-time = "2025-02-25T16:53:14.607Z" },
    { url = "https://files.pythonhosted.org/packages/a9/86/abd17f50ee21b2248075cb6924c6e7f9d23b4925ca64ec660e869c2633f1/backrefs-5.8-py311-none-any.whl", hash = "sha256:2e1c15e4af0e12e45c8701bd5da0902d326b2e200cafcd25e49d9f06d44bb61b", size = 392142, upload-time = "2025-02-25T16:53:17.266Z" },
    { url = "https://files.pythonhosted.org/packages/b3/04/7b415bd75c8ab3268cc138c76fa648c19495fcc7d155508a0e62f3f82308/backrefs-5.8-py312-none-any.whl", hash = "sha256:bbef7169a33811080d67cdf1538c8289f76f0942ff971222a16034da88a73486", size = 398021, upload-time = "2025-02-25T16:53:26.378Z" },
    { url = "https://files.pythonhosted.org/packages/04/b8/60dcfb90eb03a06e883a92abbc2ab95c71f0d8c9dd0af76ab1d5ce0b1402/backrefs-5.8-py313-none-any.whl", hash = "sha256:e3a63b073867dbefd0536425f43db618578528e3896fb77be7141328642a1585", size = 399915, upload-time = "2025-02-25T16:53:28.167Z" },
    { url = "https://files.pythonhosted.org/packages/0c/37/fb6973edeb700f6e3d6ff222400602ab1830446c25c7b4676d8de93e65b8/backrefs-5.8-py39-none-any.whl", hash = "sha256:a66851e4533fb5b371aa0628e1fee1af05135616b86140c9d787a2ffdf4b8fdc", size = 380336, upload-time = "2025-02-25T16:53:29.858Z" },
]

[[package]]
name = "certifi"
version = "2025.6.15"
source = { registry = "https://pypi.org/simple" }
sdist = { url = "https://files.pythonhosted.org/packages/73/f7/f14b46d4bcd21092d7d3ccef689615220d8a08fb25e564b65d20738e672e/certifi-2025.6.15.tar.gz", hash = "sha256:d747aa5a8b9bbbb1bb8c22bb13e22bd1f18e9796defa16bab421f7f7a317323b", size = 158753, upload-time = "2025-06-15T02:45:51.329Z" }
wheels = [
    { url = "https://files.pythonhosted.org/packages/84/ae/320161bd181fc06471eed047ecce67b693fd7515b16d495d8932db763426/certifi-2025.6.15-py3-none-any.whl", hash = "sha256:2e0c7ce7cb5d8f8634ca55d2ba7e6ec2689a2fd6537d8dec1296a477a4910057", size = 157650, upload-time = "2025-06-15T02:45:49.977Z" },
]

[[package]]
name = "cfgv"
version = "3.4.0"
source = { registry = "https://pypi.org/simple" }
sdist = { url = "https://files.pythonhosted.org/packages/11/74/539e56497d9bd1d484fd863dd69cbbfa653cd2aa27abfe35653494d85e94/cfgv-3.4.0.tar.gz", hash = "sha256:e52591d4c5f5dead8e0f673fb16db7949d2cfb3f7da4582893288f0ded8fe560", size = 7114, upload-time = "2023-08-12T20:38:17.776Z" }
wheels = [
    { url = "https://files.pythonhosted.org/packages/c5/55/51844dd50c4fc7a33b653bfaba4c2456f06955289ca770a5dbd5fd267374/cfgv-3.4.0-py2.py3-none-any.whl", hash = "sha256:b7265b1f29fd3316bfcd2b330d63d024f2bfd8bcb8b0272f8e19a504856c48f9", size = 7249, upload-time = "2023-08-12T20:38:16.269Z" },
]

[[package]]
name = "charset-normalizer"
version = "3.4.2"
source = { registry = "https://pypi.org/simple" }
sdist = { url = "https://files.pythonhosted.org/packages/e4/33/89c2ced2b67d1c2a61c19c6751aa8902d46ce3dacb23600a283619f5a12d/charset_normalizer-3.4.2.tar.gz", hash = "sha256:5baececa9ecba31eff645232d59845c07aa030f0c81ee70184a90d35099a0e63", size = 126367, upload-time = "2025-05-02T08:34:42.01Z" }
wheels = [
    { url = "https://files.pythonhosted.org/packages/95/28/9901804da60055b406e1a1c5ba7aac1276fb77f1dde635aabfc7fd84b8ab/charset_normalizer-3.4.2-cp310-cp310-macosx_10_9_universal2.whl", hash = "sha256:7c48ed483eb946e6c04ccbe02c6b4d1d48e51944b6db70f697e089c193404941", size = 201818, upload-time = "2025-05-02T08:31:46.725Z" },
    { url = "https://files.pythonhosted.org/packages/d9/9b/892a8c8af9110935e5adcbb06d9c6fe741b6bb02608c6513983048ba1a18/charset_normalizer-3.4.2-cp310-cp310-manylinux_2_17_aarch64.manylinux2014_aarch64.whl", hash = "sha256:b2d318c11350e10662026ad0eb71bb51c7812fc8590825304ae0bdd4ac283acd", size = 144649, upload-time = "2025-05-02T08:31:48.889Z" },
    { url = "https://files.pythonhosted.org/packages/7b/a5/4179abd063ff6414223575e008593861d62abfc22455b5d1a44995b7c101/charset_normalizer-3.4.2-cp310-cp310-manylinux_2_17_ppc64le.manylinux2014_ppc64le.whl", hash = "sha256:9cbfacf36cb0ec2897ce0ebc5d08ca44213af24265bd56eca54bee7923c48fd6", size = 155045, upload-time = "2025-05-02T08:31:50.757Z" },
    { url = "https://files.pythonhosted.org/packages/3b/95/bc08c7dfeddd26b4be8c8287b9bb055716f31077c8b0ea1cd09553794665/charset_normalizer-3.4.2-cp310-cp310-manylinux_2_17_s390x.manylinux2014_s390x.whl", hash = "sha256:18dd2e350387c87dabe711b86f83c9c78af772c748904d372ade190b5c7c9d4d", size = 147356, upload-time = "2025-05-02T08:31:52.634Z" },
    { url = "https://files.pythonhosted.org/packages/a8/2d/7a5b635aa65284bf3eab7653e8b4151ab420ecbae918d3e359d1947b4d61/charset_normalizer-3.4.2-cp310-cp310-manylinux_2_17_x86_64.manylinux2014_x86_64.whl", hash = "sha256:8075c35cd58273fee266c58c0c9b670947c19df5fb98e7b66710e04ad4e9ff86", size = 149471, upload-time = "2025-05-02T08:31:56.207Z" },
    { url = "https://files.pythonhosted.org/packages/ae/38/51fc6ac74251fd331a8cfdb7ec57beba8c23fd5493f1050f71c87ef77ed0/charset_normalizer-3.4.2-cp310-cp310-manylinux_2_5_i686.manylinux1_i686.manylinux_2_17_i686.manylinux2014_i686.whl", hash = "sha256:5bf4545e3b962767e5c06fe1738f951f77d27967cb2caa64c28be7c4563e162c", size = 151317, upload-time = "2025-05-02T08:31:57.613Z" },
    { url = "https://files.pythonhosted.org/packages/b7/17/edee1e32215ee6e9e46c3e482645b46575a44a2d72c7dfd49e49f60ce6bf/charset_normalizer-3.4.2-cp310-cp310-musllinux_1_2_aarch64.whl", hash = "sha256:7a6ab32f7210554a96cd9e33abe3ddd86732beeafc7a28e9955cdf22ffadbab0", size = 146368, upload-time = "2025-05-02T08:31:59.468Z" },
    { url = "https://files.pythonhosted.org/packages/26/2c/ea3e66f2b5f21fd00b2825c94cafb8c326ea6240cd80a91eb09e4a285830/charset_normalizer-3.4.2-cp310-cp310-musllinux_1_2_i686.whl", hash = "sha256:b33de11b92e9f75a2b545d6e9b6f37e398d86c3e9e9653c4864eb7e89c5773ef", size = 154491, upload-time = "2025-05-02T08:32:01.219Z" },
    { url = "https://files.pythonhosted.org/packages/52/47/7be7fa972422ad062e909fd62460d45c3ef4c141805b7078dbab15904ff7/charset_normalizer-3.4.2-cp310-cp310-musllinux_1_2_ppc64le.whl", hash = "sha256:8755483f3c00d6c9a77f490c17e6ab0c8729e39e6390328e42521ef175380ae6", size = 157695, upload-time = "2025-05-02T08:32:03.045Z" },
    { url = "https://files.pythonhosted.org/packages/2f/42/9f02c194da282b2b340f28e5fb60762de1151387a36842a92b533685c61e/charset_normalizer-3.4.2-cp310-cp310-musllinux_1_2_s390x.whl", hash = "sha256:68a328e5f55ec37c57f19ebb1fdc56a248db2e3e9ad769919a58672958e8f366", size = 154849, upload-time = "2025-05-02T08:32:04.651Z" },
    { url = "https://files.pythonhosted.org/packages/67/44/89cacd6628f31fb0b63201a618049be4be2a7435a31b55b5eb1c3674547a/charset_normalizer-3.4.2-cp310-cp310-musllinux_1_2_x86_64.whl", hash = "sha256:21b2899062867b0e1fde9b724f8aecb1af14f2778d69aacd1a5a1853a597a5db", size = 150091, upload-time = "2025-05-02T08:32:06.719Z" },
    { url = "https://files.pythonhosted.org/packages/1f/79/4b8da9f712bc079c0f16b6d67b099b0b8d808c2292c937f267d816ec5ecc/charset_normalizer-3.4.2-cp310-cp310-win32.whl", hash = "sha256:e8082b26888e2f8b36a042a58307d5b917ef2b1cacab921ad3323ef91901c71a", size = 98445, upload-time = "2025-05-02T08:32:08.66Z" },
    { url = "https://files.pythonhosted.org/packages/7d/d7/96970afb4fb66497a40761cdf7bd4f6fca0fc7bafde3a84f836c1f57a926/charset_normalizer-3.4.2-cp310-cp310-win_amd64.whl", hash = "sha256:f69a27e45c43520f5487f27627059b64aaf160415589230992cec34c5e18a509", size = 105782, upload-time = "2025-05-02T08:32:10.46Z" },
    { url = "https://files.pythonhosted.org/packages/05/85/4c40d00dcc6284a1c1ad5de5e0996b06f39d8232f1031cd23c2f5c07ee86/charset_normalizer-3.4.2-cp311-cp311-macosx_10_9_universal2.whl", hash = "sha256:be1e352acbe3c78727a16a455126d9ff83ea2dfdcbc83148d2982305a04714c2", size = 198794, upload-time = "2025-05-02T08:32:11.945Z" },
    { url = "https://files.pythonhosted.org/packages/41/d9/7a6c0b9db952598e97e93cbdfcb91bacd89b9b88c7c983250a77c008703c/charset_normalizer-3.4.2-cp311-cp311-manylinux_2_17_aarch64.manylinux2014_aarch64.whl", hash = "sha256:aa88ca0b1932e93f2d961bf3addbb2db902198dca337d88c89e1559e066e7645", size = 142846, upload-time = "2025-05-02T08:32:13.946Z" },
    { url = "https://files.pythonhosted.org/packages/66/82/a37989cda2ace7e37f36c1a8ed16c58cf48965a79c2142713244bf945c89/charset_normalizer-3.4.2-cp311-cp311-manylinux_2_17_ppc64le.manylinux2014_ppc64le.whl", hash = "sha256:d524ba3f1581b35c03cb42beebab4a13e6cdad7b36246bd22541fa585a56cccd", size = 153350, upload-time = "2025-05-02T08:32:15.873Z" },
    { url = "https://files.pythonhosted.org/packages/df/68/a576b31b694d07b53807269d05ec3f6f1093e9545e8607121995ba7a8313/charset_normalizer-3.4.2-cp311-cp311-manylinux_2_17_s390x.manylinux2014_s390x.whl", hash = "sha256:28a1005facc94196e1fb3e82a3d442a9d9110b8434fc1ded7a24a2983c9888d8", size = 145657, upload-time = "2025-05-02T08:32:17.283Z" },
    { url = "https://files.pythonhosted.org/packages/92/9b/ad67f03d74554bed3aefd56fe836e1623a50780f7c998d00ca128924a499/charset_normalizer-3.4.2-cp311-cp311-manylinux_2_17_x86_64.manylinux2014_x86_64.whl", hash = "sha256:fdb20a30fe1175ecabed17cbf7812f7b804b8a315a25f24678bcdf120a90077f", size = 147260, upload-time = "2025-05-02T08:32:18.807Z" },
    { url = "https://files.pythonhosted.org/packages/a6/e6/8aebae25e328160b20e31a7e9929b1578bbdc7f42e66f46595a432f8539e/charset_normalizer-3.4.2-cp311-cp311-manylinux_2_5_i686.manylinux1_i686.manylinux_2_17_i686.manylinux2014_i686.whl", hash = "sha256:0f5d9ed7f254402c9e7d35d2f5972c9bbea9040e99cd2861bd77dc68263277c7", size = 149164, upload-time = "2025-05-02T08:32:20.333Z" },
    { url = "https://files.pythonhosted.org/packages/8b/f2/b3c2f07dbcc248805f10e67a0262c93308cfa149a4cd3d1fe01f593e5fd2/charset_normalizer-3.4.2-cp311-cp311-musllinux_1_2_aarch64.whl", hash = "sha256:efd387a49825780ff861998cd959767800d54f8308936b21025326de4b5a42b9", size = 144571, upload-time = "2025-05-02T08:32:21.86Z" },
    { url = "https://files.pythonhosted.org/packages/60/5b/c3f3a94bc345bc211622ea59b4bed9ae63c00920e2e8f11824aa5708e8b7/charset_normalizer-3.4.2-cp311-cp311-musllinux_1_2_i686.whl", hash = "sha256:f0aa37f3c979cf2546b73e8222bbfa3dc07a641585340179d768068e3455e544", size = 151952, upload-time = "2025-05-02T08:32:23.434Z" },
    { url = "https://files.pythonhosted.org/packages/e2/4d/ff460c8b474122334c2fa394a3f99a04cf11c646da895f81402ae54f5c42/charset_normalizer-3.4.2-cp311-cp311-musllinux_1_2_ppc64le.whl", hash = "sha256:e70e990b2137b29dc5564715de1e12701815dacc1d056308e2b17e9095372a82", size = 155959, upload-time = "2025-05-02T08:32:24.993Z" },
    { url = "https://files.pythonhosted.org/packages/a2/2b/b964c6a2fda88611a1fe3d4c400d39c66a42d6c169c924818c848f922415/charset_normalizer-3.4.2-cp311-cp311-musllinux_1_2_s390x.whl", hash = "sha256:0c8c57f84ccfc871a48a47321cfa49ae1df56cd1d965a09abe84066f6853b9c0", size = 153030, upload-time = "2025-05-02T08:32:26.435Z" },
    { url = "https://files.pythonhosted.org/packages/59/2e/d3b9811db26a5ebf444bc0fa4f4be5aa6d76fc6e1c0fd537b16c14e849b6/charset_normalizer-3.4.2-cp311-cp311-musllinux_1_2_x86_64.whl", hash = "sha256:6b66f92b17849b85cad91259efc341dce9c1af48e2173bf38a85c6329f1033e5", size = 148015, upload-time = "2025-05-02T08:32:28.376Z" },
    { url = "https://files.pythonhosted.org/packages/90/07/c5fd7c11eafd561bb51220d600a788f1c8d77c5eef37ee49454cc5c35575/charset_normalizer-3.4.2-cp311-cp311-win32.whl", hash = "sha256:daac4765328a919a805fa5e2720f3e94767abd632ae410a9062dff5412bae65a", size = 98106, upload-time = "2025-05-02T08:32:30.281Z" },
    { url = "https://files.pythonhosted.org/packages/a8/05/5e33dbef7e2f773d672b6d79f10ec633d4a71cd96db6673625838a4fd532/charset_normalizer-3.4.2-cp311-cp311-win_amd64.whl", hash = "sha256:e53efc7c7cee4c1e70661e2e112ca46a575f90ed9ae3fef200f2a25e954f4b28", size = 105402, upload-time = "2025-05-02T08:32:32.191Z" },
    { url = "https://files.pythonhosted.org/packages/d7/a4/37f4d6035c89cac7930395a35cc0f1b872e652eaafb76a6075943754f095/charset_normalizer-3.4.2-cp312-cp312-macosx_10_13_universal2.whl", hash = "sha256:0c29de6a1a95f24b9a1aa7aefd27d2487263f00dfd55a77719b530788f75cff7", size = 199936, upload-time = "2025-05-02T08:32:33.712Z" },
    { url = "https://files.pythonhosted.org/packages/ee/8a/1a5e33b73e0d9287274f899d967907cd0bf9c343e651755d9307e0dbf2b3/charset_normalizer-3.4.2-cp312-cp312-manylinux_2_17_aarch64.manylinux2014_aarch64.whl", hash = "sha256:cddf7bd982eaa998934a91f69d182aec997c6c468898efe6679af88283b498d3", size = 143790, upload-time = "2025-05-02T08:32:35.768Z" },
    { url = "https://files.pythonhosted.org/packages/66/52/59521f1d8e6ab1482164fa21409c5ef44da3e9f653c13ba71becdd98dec3/charset_normalizer-3.4.2-cp312-cp312-manylinux_2_17_ppc64le.manylinux2014_ppc64le.whl", hash = "sha256:fcbe676a55d7445b22c10967bceaaf0ee69407fbe0ece4d032b6eb8d4565982a", size = 153924, upload-time = "2025-05-02T08:32:37.284Z" },
    { url = "https://files.pythonhosted.org/packages/86/2d/fb55fdf41964ec782febbf33cb64be480a6b8f16ded2dbe8db27a405c09f/charset_normalizer-3.4.2-cp312-cp312-manylinux_2_17_s390x.manylinux2014_s390x.whl", hash = "sha256:d41c4d287cfc69060fa91cae9683eacffad989f1a10811995fa309df656ec214", size = 146626, upload-time = "2025-05-02T08:32:38.803Z" },
    { url = "https://files.pythonhosted.org/packages/8c/73/6ede2ec59bce19b3edf4209d70004253ec5f4e319f9a2e3f2f15601ed5f7/charset_normalizer-3.4.2-cp312-cp312-manylinux_2_17_x86_64.manylinux2014_x86_64.whl", hash = "sha256:4e594135de17ab3866138f496755f302b72157d115086d100c3f19370839dd3a", size = 148567, upload-time = "2025-05-02T08:32:40.251Z" },
    { url = "https://files.pythonhosted.org/packages/09/14/957d03c6dc343c04904530b6bef4e5efae5ec7d7990a7cbb868e4595ee30/charset_normalizer-3.4.2-cp312-cp312-manylinux_2_5_i686.manylinux1_i686.manylinux_2_17_i686.manylinux2014_i686.whl", hash = "sha256:cf713fe9a71ef6fd5adf7a79670135081cd4431c2943864757f0fa3a65b1fafd", size = 150957, upload-time = "2025-05-02T08:32:41.705Z" },
    { url = "https://files.pythonhosted.org/packages/0d/c8/8174d0e5c10ccebdcb1b53cc959591c4c722a3ad92461a273e86b9f5a302/charset_normalizer-3.4.2-cp312-cp312-musllinux_1_2_aarch64.whl", hash = "sha256:a370b3e078e418187da8c3674eddb9d983ec09445c99a3a263c2011993522981", size = 145408, upload-time = "2025-05-02T08:32:43.709Z" },
    { url = "https://files.pythonhosted.org/packages/58/aa/8904b84bc8084ac19dc52feb4f5952c6df03ffb460a887b42615ee1382e8/charset_normalizer-3.4.2-cp312-cp312-musllinux_1_2_i686.whl", hash = "sha256:a955b438e62efdf7e0b7b52a64dc5c3396e2634baa62471768a64bc2adb73d5c", size = 153399, upload-time = "2025-05-02T08:32:46.197Z" },
    { url = "https://files.pythonhosted.org/packages/c2/26/89ee1f0e264d201cb65cf054aca6038c03b1a0c6b4ae998070392a3ce605/charset_normalizer-3.4.2-cp312-cp312-musllinux_1_2_ppc64le.whl", hash = "sha256:7222ffd5e4de8e57e03ce2cef95a4c43c98fcb72ad86909abdfc2c17d227fc1b", size = 156815, upload-time = "2025-05-02T08:32:48.105Z" },
    { url = "https://files.pythonhosted.org/packages/fd/07/68e95b4b345bad3dbbd3a8681737b4338ff2c9df29856a6d6d23ac4c73cb/charset_normalizer-3.4.2-cp312-cp312-musllinux_1_2_s390x.whl", hash = "sha256:bee093bf902e1d8fc0ac143c88902c3dfc8941f7ea1d6a8dd2bcb786d33db03d", size = 154537, upload-time = "2025-05-02T08:32:49.719Z" },
    { url = "https://files.pythonhosted.org/packages/77/1a/5eefc0ce04affb98af07bc05f3bac9094513c0e23b0562d64af46a06aae4/charset_normalizer-3.4.2-cp312-cp312-musllinux_1_2_x86_64.whl", hash = "sha256:dedb8adb91d11846ee08bec4c8236c8549ac721c245678282dcb06b221aab59f", size = 149565, upload-time = "2025-05-02T08:32:51.404Z" },
    { url = "https://files.pythonhosted.org/packages/37/a0/2410e5e6032a174c95e0806b1a6585eb21e12f445ebe239fac441995226a/charset_normalizer-3.4.2-cp312-cp312-win32.whl", hash = "sha256:db4c7bf0e07fc3b7d89ac2a5880a6a8062056801b83ff56d8464b70f65482b6c", size = 98357, upload-time = "2025-05-02T08:32:53.079Z" },
    { url = "https://files.pythonhosted.org/packages/6c/4f/c02d5c493967af3eda9c771ad4d2bbc8df6f99ddbeb37ceea6e8716a32bc/charset_normalizer-3.4.2-cp312-cp312-win_amd64.whl", hash = "sha256:5a9979887252a82fefd3d3ed2a8e3b937a7a809f65dcb1e068b090e165bbe99e", size = 105776, upload-time = "2025-05-02T08:32:54.573Z" },
    { url = "https://files.pythonhosted.org/packages/ea/12/a93df3366ed32db1d907d7593a94f1fe6293903e3e92967bebd6950ed12c/charset_normalizer-3.4.2-cp313-cp313-macosx_10_13_universal2.whl", hash = "sha256:926ca93accd5d36ccdabd803392ddc3e03e6d4cd1cf17deff3b989ab8e9dbcf0", size = 199622, upload-time = "2025-05-02T08:32:56.363Z" },
    { url = "https://files.pythonhosted.org/packages/04/93/bf204e6f344c39d9937d3c13c8cd5bbfc266472e51fc8c07cb7f64fcd2de/charset_normalizer-3.4.2-cp313-cp313-manylinux_2_17_aarch64.manylinux2014_aarch64.whl", hash = "sha256:eba9904b0f38a143592d9fc0e19e2df0fa2e41c3c3745554761c5f6447eedabf", size = 143435, upload-time = "2025-05-02T08:32:58.551Z" },
    { url = "https://files.pythonhosted.org/packages/22/2a/ea8a2095b0bafa6c5b5a55ffdc2f924455233ee7b91c69b7edfcc9e02284/charset_normalizer-3.4.2-cp313-cp313-manylinux_2_17_ppc64le.manylinux2014_ppc64le.whl", hash = "sha256:3fddb7e2c84ac87ac3a947cb4e66d143ca5863ef48e4a5ecb83bd48619e4634e", size = 153653, upload-time = "2025-05-02T08:33:00.342Z" },
    { url = "https://files.pythonhosted.org/packages/b6/57/1b090ff183d13cef485dfbe272e2fe57622a76694061353c59da52c9a659/charset_normalizer-3.4.2-cp313-cp313-manylinux_2_17_s390x.manylinux2014_s390x.whl", hash = "sha256:98f862da73774290f251b9df8d11161b6cf25b599a66baf087c1ffe340e9bfd1", size = 146231, upload-time = "2025-05-02T08:33:02.081Z" },
    { url = "https://files.pythonhosted.org/packages/e2/28/ffc026b26f441fc67bd21ab7f03b313ab3fe46714a14b516f931abe1a2d8/charset_normalizer-3.4.2-cp313-cp313-manylinux_2_17_x86_64.manylinux2014_x86_64.whl", hash = "sha256:6c9379d65defcab82d07b2a9dfbfc2e95bc8fe0ebb1b176a3190230a3ef0e07c", size = 148243, upload-time = "2025-05-02T08:33:04.063Z" },
    { url = "https://files.pythonhosted.org/packages/c0/0f/9abe9bd191629c33e69e47c6ef45ef99773320e9ad8e9cb08b8ab4a8d4cb/charset_normalizer-3.4.2-cp313-cp313-manylinux_2_5_i686.manylinux1_i686.manylinux_2_17_i686.manylinux2014_i686.whl", hash = "sha256:e635b87f01ebc977342e2697d05b56632f5f879a4f15955dfe8cef2448b51691", size = 150442, upload-time = "2025-05-02T08:33:06.418Z" },
    { url = "https://files.pythonhosted.org/packages/67/7c/a123bbcedca91d5916c056407f89a7f5e8fdfce12ba825d7d6b9954a1a3c/charset_normalizer-3.4.2-cp313-cp313-musllinux_1_2_aarch64.whl", hash = "sha256:1c95a1e2902a8b722868587c0e1184ad5c55631de5afc0eb96bc4b0d738092c0", size = 145147, upload-time = "2025-05-02T08:33:08.183Z" },
    { url = "https://files.pythonhosted.org/packages/ec/fe/1ac556fa4899d967b83e9893788e86b6af4d83e4726511eaaad035e36595/charset_normalizer-3.4.2-cp313-cp313-musllinux_1_2_i686.whl", hash = "sha256:ef8de666d6179b009dce7bcb2ad4c4a779f113f12caf8dc77f0162c29d20490b", size = 153057, upload-time = "2025-05-02T08:33:09.986Z" },
    { url = "https://files.pythonhosted.org/packages/2b/ff/acfc0b0a70b19e3e54febdd5301a98b72fa07635e56f24f60502e954c461/charset_normalizer-3.4.2-cp313-cp313-musllinux_1_2_ppc64le.whl", hash = "sha256:32fc0341d72e0f73f80acb0a2c94216bd704f4f0bce10aedea38f30502b271ff", size = 156454, upload-time = "2025-05-02T08:33:11.814Z" },
    { url = "https://files.pythonhosted.org/packages/92/08/95b458ce9c740d0645feb0e96cea1f5ec946ea9c580a94adfe0b617f3573/charset_normalizer-3.4.2-cp313-cp313-musllinux_1_2_s390x.whl", hash = "sha256:289200a18fa698949d2b39c671c2cc7a24d44096784e76614899a7ccf2574b7b", size = 154174, upload-time = "2025-05-02T08:33:13.707Z" },
    { url = "https://files.pythonhosted.org/packages/78/be/8392efc43487ac051eee6c36d5fbd63032d78f7728cb37aebcc98191f1ff/charset_normalizer-3.4.2-cp313-cp313-musllinux_1_2_x86_64.whl", hash = "sha256:4a476b06fbcf359ad25d34a057b7219281286ae2477cc5ff5e3f70a246971148", size = 149166, upload-time = "2025-05-02T08:33:15.458Z" },
    { url = "https://files.pythonhosted.org/packages/44/96/392abd49b094d30b91d9fbda6a69519e95802250b777841cf3bda8fe136c/charset_normalizer-3.4.2-cp313-cp313-win32.whl", hash = "sha256:aaeeb6a479c7667fbe1099af9617c83aaca22182d6cf8c53966491a0f1b7ffb7", size = 98064, upload-time = "2025-05-02T08:33:17.06Z" },
    { url = "https://files.pythonhosted.org/packages/e9/b0/0200da600134e001d91851ddc797809e2fe0ea72de90e09bec5a2fbdaccb/charset_normalizer-3.4.2-cp313-cp313-win_amd64.whl", hash = "sha256:aa6af9e7d59f9c12b33ae4e9450619cf2488e2bbe9b44030905877f0b2324980", size = 105641, upload-time = "2025-05-02T08:33:18.753Z" },
    { url = "https://files.pythonhosted.org/packages/20/94/c5790835a017658cbfabd07f3bfb549140c3ac458cfc196323996b10095a/charset_normalizer-3.4.2-py3-none-any.whl", hash = "sha256:7f56930ab0abd1c45cd15be65cc741c28b1c9a34876ce8c17a2fa107810c0af0", size = 52626, upload-time = "2025-05-02T08:34:40.053Z" },
]

[[package]]
name = "click"
version = "8.2.1"
source = { registry = "https://pypi.org/simple" }
dependencies = [
    { name = "colorama", marker = "sys_platform == 'win32'" },
]
sdist = { url = "https://files.pythonhosted.org/packages/60/6c/8ca2efa64cf75a977a0d7fac081354553ebe483345c734fb6b6515d96bbc/click-8.2.1.tar.gz", hash = "sha256:27c491cc05d968d271d5a1db13e3b5a184636d9d930f148c50b038f0d0646202", size = 286342, upload-time = "2025-05-20T23:19:49.832Z" }
wheels = [
    { url = "https://files.pythonhosted.org/packages/85/32/10bb5764d90a8eee674e9dc6f4db6a0ab47c8c4d0d83c27f7c39ac415a4d/click-8.2.1-py3-none-any.whl", hash = "sha256:61a3265b914e850b85317d0b3109c7f8cd35a670f963866005d6ef1d5175a12b", size = 102215, upload-time = "2025-05-20T23:19:47.796Z" },
]

[[package]]
name = "colorama"
version = "0.4.6"
source = { registry = "https://pypi.org/simple" }
sdist = { url = "https://files.pythonhosted.org/packages/d8/53/6f443c9a4a8358a93a6792e2acffb9d9d5cb0a5cfd8802644b7b1c9a02e4/colorama-0.4.6.tar.gz", hash = "sha256:08695f5cb7ed6e0531a20572697297273c47b8cae5a63ffc6d6ed5c201be6e44", size = 27697, upload-time = "2022-10-25T02:36:22.414Z" }
wheels = [
    { url = "https://files.pythonhosted.org/packages/d1/d6/3965ed04c63042e047cb6a3e6ed1a63a35087b6a609aa3a15ed8ac56c221/colorama-0.4.6-py2.py3-none-any.whl", hash = "sha256:4f1d9991f5acc0ca119f9d443620b77f9d6b33703e51011c16baf57afb285fc6", size = 25335, upload-time = "2022-10-25T02:36:20.889Z" },
]

[[package]]
name = "coverage"
version = "7.9.1"
source = { registry = "https://pypi.org/simple" }
sdist = { url = "https://files.pythonhosted.org/packages/e7/e0/98670a80884f64578f0c22cd70c5e81a6e07b08167721c7487b4d70a7ca0/coverage-7.9.1.tar.gz", hash = "sha256:6cf43c78c4282708a28e466316935ec7489a9c487518a77fa68f716c67909cec", size = 813650, upload-time = "2025-06-13T13:02:28.627Z" }
wheels = [
    { url = "https://files.pythonhosted.org/packages/c1/78/1c1c5ec58f16817c09cbacb39783c3655d54a221b6552f47ff5ac9297603/coverage-7.9.1-cp310-cp310-macosx_10_9_x86_64.whl", hash = "sha256:cc94d7c5e8423920787c33d811c0be67b7be83c705f001f7180c7b186dcf10ca", size = 212028, upload-time = "2025-06-13T13:00:29.293Z" },
    { url = "https://files.pythonhosted.org/packages/98/db/e91b9076f3a888e3b4ad7972ea3842297a52cc52e73fd1e529856e473510/coverage-7.9.1-cp310-cp310-macosx_11_0_arm64.whl", hash = "sha256:16aa0830d0c08a2c40c264cef801db8bc4fc0e1892782e45bcacbd5889270509", size = 212420, upload-time = "2025-06-13T13:00:34.027Z" },
    { url = "https://files.pythonhosted.org/packages/0e/d0/2b3733412954576b0aea0a16c3b6b8fbe95eb975d8bfa10b07359ead4252/coverage-7.9.1-cp310-cp310-manylinux_2_17_aarch64.manylinux2014_aarch64.whl", hash = "sha256:cf95981b126f23db63e9dbe4cf65bd71f9a6305696fa5e2262693bc4e2183f5b", size = 241529, upload-time = "2025-06-13T13:00:35.786Z" },
    { url = "https://files.pythonhosted.org/packages/b3/00/5e2e5ae2e750a872226a68e984d4d3f3563cb01d1afb449a17aa819bc2c4/coverage-7.9.1-cp310-cp310-manylinux_2_5_i686.manylinux1_i686.manylinux_2_17_i686.manylinux2014_i686.whl", hash = "sha256:f05031cf21699785cd47cb7485f67df619e7bcdae38e0fde40d23d3d0210d3c3", size = 239403, upload-time = "2025-06-13T13:00:37.399Z" },
    { url = "https://files.pythonhosted.org/packages/37/3b/a2c27736035156b0a7c20683afe7df498480c0dfdf503b8c878a21b6d7fb/coverage-7.9.1-cp310-cp310-manylinux_2_5_x86_64.manylinux1_x86_64.manylinux_2_17_x86_64.manylinux2014_x86_64.whl", hash = "sha256:bb4fbcab8764dc072cb651a4bcda4d11fb5658a1d8d68842a862a6610bd8cfa3", size = 240548, upload-time = "2025-06-13T13:00:39.647Z" },
    { url = "https://files.pythonhosted.org/packages/98/f5/13d5fc074c3c0e0dc80422d9535814abf190f1254d7c3451590dc4f8b18c/coverage-7.9.1-cp310-cp310-musllinux_1_2_aarch64.whl", hash = "sha256:0f16649a7330ec307942ed27d06ee7e7a38417144620bb3d6e9a18ded8a2d3e5", size = 240459, upload-time = "2025-06-13T13:00:40.934Z" },
    { url = "https://files.pythonhosted.org/packages/36/24/24b9676ea06102df824c4a56ffd13dc9da7904478db519efa877d16527d5/coverage-7.9.1-cp310-cp310-musllinux_1_2_i686.whl", hash = "sha256:cea0a27a89e6432705fffc178064503508e3c0184b4f061700e771a09de58187", size = 239128, upload-time = "2025-06-13T13:00:42.343Z" },
    { url = "https://files.pythonhosted.org/packages/be/05/242b7a7d491b369ac5fee7908a6e5ba42b3030450f3ad62c645b40c23e0e/coverage-7.9.1-cp310-cp310-musllinux_1_2_x86_64.whl", hash = "sha256:e980b53a959fa53b6f05343afbd1e6f44a23ed6c23c4b4c56c6662bbb40c82ce", size = 239402, upload-time = "2025-06-13T13:00:43.634Z" },
    { url = "https://files.pythonhosted.org/packages/73/e0/4de7f87192fa65c9c8fbaeb75507e124f82396b71de1797da5602898be32/coverage-7.9.1-cp310-cp310-win32.whl", hash = "sha256:70760b4c5560be6ca70d11f8988ee6542b003f982b32f83d5ac0b72476607b70", size = 214518, upload-time = "2025-06-13T13:00:45.622Z" },
    { url = "https://files.pythonhosted.org/packages/d5/ab/5e4e2fe458907d2a65fab62c773671cfc5ac704f1e7a9ddd91996f66e3c2/coverage-7.9.1-cp310-cp310-win_amd64.whl", hash = "sha256:a66e8f628b71f78c0e0342003d53b53101ba4e00ea8dabb799d9dba0abbbcebe", size = 215436, upload-time = "2025-06-13T13:00:47.245Z" },
    { url = "https://files.pythonhosted.org/packages/60/34/fa69372a07d0903a78ac103422ad34db72281c9fc625eba94ac1185da66f/coverage-7.9.1-cp311-cp311-macosx_10_9_x86_64.whl", hash = "sha256:95c765060e65c692da2d2f51a9499c5e9f5cf5453aeaf1420e3fc847cc060582", size = 212146, upload-time = "2025-06-13T13:00:48.496Z" },
    { url = "https://files.pythonhosted.org/packages/27/f0/da1894915d2767f093f081c42afeba18e760f12fdd7a2f4acbe00564d767/coverage-7.9.1-cp311-cp311-macosx_11_0_arm64.whl", hash = "sha256:ba383dc6afd5ec5b7a0d0c23d38895db0e15bcba7fb0fa8901f245267ac30d86", size = 212536, upload-time = "2025-06-13T13:00:51.535Z" },
    { url = "https://files.pythonhosted.org/packages/10/d5/3fc33b06e41e390f88eef111226a24e4504d216ab8e5d1a7089aa5a3c87a/coverage-7.9.1-cp311-cp311-manylinux_2_17_aarch64.manylinux2014_aarch64.whl", hash = "sha256:37ae0383f13cbdcf1e5e7014489b0d71cc0106458878ccde52e8a12ced4298ed", size = 245092, upload-time = "2025-06-13T13:00:52.883Z" },
    { url = "https://files.pythonhosted.org/packages/0a/39/7aa901c14977aba637b78e95800edf77f29f5a380d29768c5b66f258305b/coverage-7.9.1-cp311-cp311-manylinux_2_5_i686.manylinux1_i686.manylinux_2_17_i686.manylinux2014_i686.whl", hash = "sha256:69aa417a030bf11ec46149636314c24c8d60fadb12fc0ee8f10fda0d918c879d", size = 242806, upload-time = "2025-06-13T13:00:54.571Z" },
    { url = "https://files.pythonhosted.org/packages/43/fc/30e5cfeaf560b1fc1989227adedc11019ce4bb7cce59d65db34fe0c2d963/coverage-7.9.1-cp311-cp311-manylinux_2_5_x86_64.manylinux1_x86_64.manylinux_2_17_x86_64.manylinux2014_x86_64.whl", hash = "sha256:0a4be2a28656afe279b34d4f91c3e26eccf2f85500d4a4ff0b1f8b54bf807338", size = 244610, upload-time = "2025-06-13T13:00:56.932Z" },
    { url = "https://files.pythonhosted.org/packages/bf/15/cca62b13f39650bc87b2b92bb03bce7f0e79dd0bf2c7529e9fc7393e4d60/coverage-7.9.1-cp311-cp311-musllinux_1_2_aarch64.whl", hash = "sha256:382e7ddd5289f140259b610e5f5c58f713d025cb2f66d0eb17e68d0a94278875", size = 244257, upload-time = "2025-06-13T13:00:58.545Z" },
    { url = "https://files.pythonhosted.org/packages/cd/1a/c0f2abe92c29e1464dbd0ff9d56cb6c88ae2b9e21becdb38bea31fcb2f6c/coverage-7.9.1-cp311-cp311-musllinux_1_2_i686.whl", hash = "sha256:e5532482344186c543c37bfad0ee6069e8ae4fc38d073b8bc836fc8f03c9e250", size = 242309, upload-time = "2025-06-13T13:00:59.836Z" },
    { url = "https://files.pythonhosted.org/packages/57/8d/c6fd70848bd9bf88fa90df2af5636589a8126d2170f3aade21ed53f2b67a/coverage-7.9.1-cp311-cp311-musllinux_1_2_x86_64.whl", hash = "sha256:a39d18b3f50cc121d0ce3838d32d58bd1d15dab89c910358ebefc3665712256c", size = 242898, upload-time = "2025-06-13T13:01:02.506Z" },
    { url = "https://files.pythonhosted.org/packages/c2/9e/6ca46c7bff4675f09a66fe2797cd1ad6a24f14c9c7c3b3ebe0470a6e30b8/coverage-7.9.1-cp311-cp311-win32.whl", hash = "sha256:dd24bd8d77c98557880def750782df77ab2b6885a18483dc8588792247174b32", size = 214561, upload-time = "2025-06-13T13:01:04.012Z" },
    { url = "https://files.pythonhosted.org/packages/a1/30/166978c6302010742dabcdc425fa0f938fa5a800908e39aff37a7a876a13/coverage-7.9.1-cp311-cp311-win_amd64.whl", hash = "sha256:6b55ad10a35a21b8015eabddc9ba31eb590f54adc9cd39bcf09ff5349fd52125", size = 215493, upload-time = "2025-06-13T13:01:05.702Z" },
    { url = "https://files.pythonhosted.org/packages/60/07/a6d2342cd80a5be9f0eeab115bc5ebb3917b4a64c2953534273cf9bc7ae6/coverage-7.9.1-cp311-cp311-win_arm64.whl", hash = "sha256:6ad935f0016be24c0e97fc8c40c465f9c4b85cbbe6eac48934c0dc4d2568321e", size = 213869, upload-time = "2025-06-13T13:01:09.345Z" },
    { url = "https://files.pythonhosted.org/packages/68/d9/7f66eb0a8f2fce222de7bdc2046ec41cb31fe33fb55a330037833fb88afc/coverage-7.9.1-cp312-cp312-macosx_10_13_x86_64.whl", hash = "sha256:a8de12b4b87c20de895f10567639c0797b621b22897b0af3ce4b4e204a743626", size = 212336, upload-time = "2025-06-13T13:01:10.909Z" },
    { url = "https://files.pythonhosted.org/packages/20/20/e07cb920ef3addf20f052ee3d54906e57407b6aeee3227a9c91eea38a665/coverage-7.9.1-cp312-cp312-macosx_11_0_arm64.whl", hash = "sha256:5add197315a054e92cee1b5f686a2bcba60c4c3e66ee3de77ace6c867bdee7cb", size = 212571, upload-time = "2025-06-13T13:01:12.518Z" },
    { url = "https://files.pythonhosted.org/packages/78/f8/96f155de7e9e248ca9c8ff1a40a521d944ba48bec65352da9be2463745bf/coverage-7.9.1-cp312-cp312-manylinux_2_17_aarch64.manylinux2014_aarch64.whl", hash = "sha256:600a1d4106fe66f41e5d0136dfbc68fe7200a5cbe85610ddf094f8f22e1b0300", size = 246377, upload-time = "2025-06-13T13:01:14.87Z" },
    { url = "https://files.pythonhosted.org/packages/3e/cf/1d783bd05b7bca5c10ded5f946068909372e94615a4416afadfe3f63492d/coverage-7.9.1-cp312-cp312-manylinux_2_5_i686.manylinux1_i686.manylinux_2_17_i686.manylinux2014_i686.whl", hash = "sha256:2a876e4c3e5a2a1715a6608906aa5a2e0475b9c0f68343c2ada98110512ab1d8", size = 243394, upload-time = "2025-06-13T13:01:16.23Z" },
    { url = "https://files.pythonhosted.org/packages/02/dd/e7b20afd35b0a1abea09fb3998e1abc9f9bd953bee548f235aebd2b11401/coverage-7.9.1-cp312-cp312-manylinux_2_5_x86_64.manylinux1_x86_64.manylinux_2_17_x86_64.manylinux2014_x86_64.whl", hash = "sha256:81f34346dd63010453922c8e628a52ea2d2ccd73cb2487f7700ac531b247c8a5", size = 245586, upload-time = "2025-06-13T13:01:17.532Z" },
    { url = "https://files.pythonhosted.org/packages/4e/38/b30b0006fea9d617d1cb8e43b1bc9a96af11eff42b87eb8c716cf4d37469/coverage-7.9.1-cp312-cp312-musllinux_1_2_aarch64.whl", hash = "sha256:888f8eee13f2377ce86d44f338968eedec3291876b0b8a7289247ba52cb984cd", size = 245396, upload-time = "2025-06-13T13:01:19.164Z" },
    { url = "https://files.pythonhosted.org/packages/31/e4/4d8ec1dc826e16791f3daf1b50943e8e7e1eb70e8efa7abb03936ff48418/coverage-7.9.1-cp312-cp312-musllinux_1_2_i686.whl", hash = "sha256:9969ef1e69b8c8e1e70d591f91bbc37fc9a3621e447525d1602801a24ceda898", size = 243577, upload-time = "2025-06-13T13:01:22.433Z" },
    { url = "https://files.pythonhosted.org/packages/25/f4/b0e96c5c38e6e40ef465c4bc7f138863e2909c00e54a331da335faf0d81a/coverage-7.9.1-cp312-cp312-musllinux_1_2_x86_64.whl", hash = "sha256:60c458224331ee3f1a5b472773e4a085cc27a86a0b48205409d364272d67140d", size = 244809, upload-time = "2025-06-13T13:01:24.143Z" },
    { url = "https://files.pythonhosted.org/packages/8a/65/27e0a1fa5e2e5079bdca4521be2f5dabf516f94e29a0defed35ac2382eb2/coverage-7.9.1-cp312-cp312-win32.whl", hash = "sha256:5f646a99a8c2b3ff4c6a6e081f78fad0dde275cd59f8f49dc4eab2e394332e74", size = 214724, upload-time = "2025-06-13T13:01:25.435Z" },
    { url = "https://files.pythonhosted.org/packages/9b/a8/d5b128633fd1a5e0401a4160d02fa15986209a9e47717174f99dc2f7166d/coverage-7.9.1-cp312-cp312-win_amd64.whl", hash = "sha256:30f445f85c353090b83e552dcbbdad3ec84c7967e108c3ae54556ca69955563e", size = 215535, upload-time = "2025-06-13T13:01:27.861Z" },
    { url = "https://files.pythonhosted.org/packages/a3/37/84bba9d2afabc3611f3e4325ee2c6a47cd449b580d4a606b240ce5a6f9bf/coverage-7.9.1-cp312-cp312-win_arm64.whl", hash = "sha256:af41da5dca398d3474129c58cb2b106a5d93bbb196be0d307ac82311ca234342", size = 213904, upload-time = "2025-06-13T13:01:29.202Z" },
    { url = "https://files.pythonhosted.org/packages/d0/a7/a027970c991ca90f24e968999f7d509332daf6b8c3533d68633930aaebac/coverage-7.9.1-cp313-cp313-macosx_10_13_x86_64.whl", hash = "sha256:31324f18d5969feef7344a932c32428a2d1a3e50b15a6404e97cba1cc9b2c631", size = 212358, upload-time = "2025-06-13T13:01:30.909Z" },
    { url = "https://files.pythonhosted.org/packages/f2/48/6aaed3651ae83b231556750280682528fea8ac7f1232834573472d83e459/coverage-7.9.1-cp313-cp313-macosx_11_0_arm64.whl", hash = "sha256:0c804506d624e8a20fb3108764c52e0eef664e29d21692afa375e0dd98dc384f", size = 212620, upload-time = "2025-06-13T13:01:32.256Z" },
    { url = "https://files.pythonhosted.org/packages/6c/2a/f4b613f3b44d8b9f144847c89151992b2b6b79cbc506dee89ad0c35f209d/coverage-7.9.1-cp313-cp313-manylinux_2_17_aarch64.manylinux2014_aarch64.whl", hash = "sha256:ef64c27bc40189f36fcc50c3fb8f16ccda73b6a0b80d9bd6e6ce4cffcd810bbd", size = 245788, upload-time = "2025-06-13T13:01:33.948Z" },
    { url = "https://files.pythonhosted.org/packages/04/d2/de4fdc03af5e4e035ef420ed26a703c6ad3d7a07aff2e959eb84e3b19ca8/coverage-7.9.1-cp313-cp313-manylinux_2_5_i686.manylinux1_i686.manylinux_2_17_i686.manylinux2014_i686.whl", hash = "sha256:d4fe2348cc6ec372e25adec0219ee2334a68d2f5222e0cba9c0d613394e12d86", size = 243001, upload-time = "2025-06-13T13:01:35.285Z" },
    { url = "https://files.pythonhosted.org/packages/f5/e8/eed18aa5583b0423ab7f04e34659e51101135c41cd1dcb33ac1d7013a6d6/coverage-7.9.1-cp313-cp313-manylinux_2_5_x86_64.manylinux1_x86_64.manylinux_2_17_x86_64.manylinux2014_x86_64.whl", hash = "sha256:34ed2186fe52fcc24d4561041979a0dec69adae7bce2ae8d1c49eace13e55c43", size = 244985, upload-time = "2025-06-13T13:01:36.712Z" },
    { url = "https://files.pythonhosted.org/packages/17/f8/ae9e5cce8885728c934eaa58ebfa8281d488ef2afa81c3dbc8ee9e6d80db/coverage-7.9.1-cp313-cp313-musllinux_1_2_aarch64.whl", hash = "sha256:25308bd3d00d5eedd5ae7d4357161f4df743e3c0240fa773ee1b0f75e6c7c0f1", size = 245152, upload-time = "2025-06-13T13:01:39.303Z" },
    { url = "https://files.pythonhosted.org/packages/5a/c8/272c01ae792bb3af9b30fac14d71d63371db227980682836ec388e2c57c0/coverage-7.9.1-cp313-cp313-musllinux_1_2_i686.whl", hash = "sha256:73e9439310f65d55a5a1e0564b48e34f5369bee943d72c88378f2d576f5a5751", size = 243123, upload-time = "2025-06-13T13:01:40.727Z" },
    { url = "https://files.pythonhosted.org/packages/8c/d0/2819a1e3086143c094ab446e3bdf07138527a7b88cb235c488e78150ba7a/coverage-7.9.1-cp313-cp313-musllinux_1_2_x86_64.whl", hash = "sha256:37ab6be0859141b53aa89412a82454b482c81cf750de4f29223d52268a86de67", size = 244506, upload-time = "2025-06-13T13:01:42.184Z" },
    { url = "https://files.pythonhosted.org/packages/8b/4e/9f6117b89152df7b6112f65c7a4ed1f2f5ec8e60c4be8f351d91e7acc848/coverage-7.9.1-cp313-cp313-win32.whl", hash = "sha256:64bdd969456e2d02a8b08aa047a92d269c7ac1f47e0c977675d550c9a0863643", size = 214766, upload-time = "2025-06-13T13:01:44.482Z" },
    { url = "https://files.pythonhosted.org/packages/27/0f/4b59f7c93b52c2c4ce7387c5a4e135e49891bb3b7408dcc98fe44033bbe0/coverage-7.9.1-cp313-cp313-win_amd64.whl", hash = "sha256:be9e3f68ca9edb897c2184ad0eee815c635565dbe7a0e7e814dc1f7cbab92c0a", size = 215568, upload-time = "2025-06-13T13:01:45.772Z" },
    { url = "https://files.pythonhosted.org/packages/09/1e/9679826336f8c67b9c39a359352882b24a8a7aee48d4c9cad08d38d7510f/coverage-7.9.1-cp313-cp313-win_arm64.whl", hash = "sha256:1c503289ffef1d5105d91bbb4d62cbe4b14bec4d13ca225f9c73cde9bb46207d", size = 213939, upload-time = "2025-06-13T13:01:47.087Z" },
    { url = "https://files.pythonhosted.org/packages/bb/5b/5c6b4e7a407359a2e3b27bf9c8a7b658127975def62077d441b93a30dbe8/coverage-7.9.1-cp313-cp313t-macosx_10_13_x86_64.whl", hash = "sha256:0b3496922cb5f4215bf5caaef4cf12364a26b0be82e9ed6d050f3352cf2d7ef0", size = 213079, upload-time = "2025-06-13T13:01:48.554Z" },
    { url = "https://files.pythonhosted.org/packages/a2/22/1e2e07279fd2fd97ae26c01cc2186e2258850e9ec125ae87184225662e89/coverage-7.9.1-cp313-cp313t-macosx_11_0_arm64.whl", hash = "sha256:9565c3ab1c93310569ec0d86b017f128f027cab0b622b7af288696d7ed43a16d", size = 213299, upload-time = "2025-06-13T13:01:49.997Z" },
    { url = "https://files.pythonhosted.org/packages/14/c0/4c5125a4b69d66b8c85986d3321520f628756cf524af810baab0790c7647/coverage-7.9.1-cp313-cp313t-manylinux_2_17_aarch64.manylinux2014_aarch64.whl", hash = "sha256:2241ad5dbf79ae1d9c08fe52b36d03ca122fb9ac6bca0f34439e99f8327ac89f", size = 256535, upload-time = "2025-06-13T13:01:51.314Z" },
    { url = "https://files.pythonhosted.org/packages/81/8b/e36a04889dda9960be4263e95e777e7b46f1bb4fc32202612c130a20c4da/coverage-7.9.1-cp313-cp313t-manylinux_2_5_i686.manylinux1_i686.manylinux_2_17_i686.manylinux2014_i686.whl", hash = "sha256:3bb5838701ca68b10ebc0937dbd0eb81974bac54447c55cd58dea5bca8451029", size = 252756, upload-time = "2025-06-13T13:01:54.403Z" },
    { url = "https://files.pythonhosted.org/packages/98/82/be04eff8083a09a4622ecd0e1f31a2c563dbea3ed848069e7b0445043a70/coverage-7.9.1-cp313-cp313t-manylinux_2_5_x86_64.manylinux1_x86_64.manylinux_2_17_x86_64.manylinux2014_x86_64.whl", hash = "sha256:b30a25f814591a8c0c5372c11ac8967f669b97444c47fd794926e175c4047ece", size = 254912, upload-time = "2025-06-13T13:01:56.769Z" },
    { url = "https://files.pythonhosted.org/packages/0f/25/c26610a2c7f018508a5ab958e5b3202d900422cf7cdca7670b6b8ca4e8df/coverage-7.9.1-cp313-cp313t-musllinux_1_2_aarch64.whl", hash = "sha256:2d04b16a6062516df97969f1ae7efd0de9c31eb6ebdceaa0d213b21c0ca1a683", size = 256144, upload-time = "2025-06-13T13:01:58.19Z" },
    { url = "https://files.pythonhosted.org/packages/c5/8b/fb9425c4684066c79e863f1e6e7ecebb49e3a64d9f7f7860ef1688c56f4a/coverage-7.9.1-cp313-cp313t-musllinux_1_2_i686.whl", hash = "sha256:7931b9e249edefb07cd6ae10c702788546341d5fe44db5b6108a25da4dca513f", size = 254257, upload-time = "2025-06-13T13:01:59.645Z" },
    { url = "https://files.pythonhosted.org/packages/93/df/27b882f54157fc1131e0e215b0da3b8d608d9b8ef79a045280118a8f98fe/coverage-7.9.1-cp313-cp313t-musllinux_1_2_x86_64.whl", hash = "sha256:52e92b01041151bf607ee858e5a56c62d4b70f4dac85b8c8cb7fb8a351ab2c10", size = 255094, upload-time = "2025-06-13T13:02:01.37Z" },
    { url = "https://files.pythonhosted.org/packages/41/5f/cad1c3dbed8b3ee9e16fa832afe365b4e3eeab1fb6edb65ebbf745eabc92/coverage-7.9.1-cp313-cp313t-win32.whl", hash = "sha256:684e2110ed84fd1ca5f40e89aa44adf1729dc85444004111aa01866507adf363", size = 215437, upload-time = "2025-06-13T13:02:02.905Z" },
    { url = "https://files.pythonhosted.org/packages/99/4d/fad293bf081c0e43331ca745ff63673badc20afea2104b431cdd8c278b4c/coverage-7.9.1-cp313-cp313t-win_amd64.whl", hash = "sha256:437c576979e4db840539674e68c84b3cda82bc824dd138d56bead1435f1cb5d7", size = 216605, upload-time = "2025-06-13T13:02:05.638Z" },
    { url = "https://files.pythonhosted.org/packages/1f/56/4ee027d5965fc7fc126d7ec1187529cc30cc7d740846e1ecb5e92d31b224/coverage-7.9.1-cp313-cp313t-win_arm64.whl", hash = "sha256:18a0912944d70aaf5f399e350445738a1a20b50fbea788f640751c2ed9208b6c", size = 214392, upload-time = "2025-06-13T13:02:07.642Z" },
    { url = "https://files.pythonhosted.org/packages/3e/e5/c723545c3fd3204ebde3b4cc4b927dce709d3b6dc577754bb57f63ca4a4a/coverage-7.9.1-pp39.pp310.pp311-none-any.whl", hash = "sha256:db0f04118d1db74db6c9e1cb1898532c7dcc220f1d2718f058601f7c3f499514", size = 204009, upload-time = "2025-06-13T13:02:25.787Z" },
    { url = "https://files.pythonhosted.org/packages/08/b8/7ddd1e8ba9701dea08ce22029917140e6f66a859427406579fd8d0ca7274/coverage-7.9.1-py3-none-any.whl", hash = "sha256:66b974b145aa189516b6bf2d8423e888b742517d37872f6ee4c5be0073bd9a3c", size = 204000, upload-time = "2025-06-13T13:02:27.173Z" },
]

[package.optional-dependencies]
toml = [
    { name = "tomli", marker = "python_full_version <= '3.11'" },
]

[[package]]
name = "distlib"
version = "0.3.9"
source = { registry = "https://pypi.org/simple" }
sdist = { url = "https://files.pythonhosted.org/packages/0d/dd/1bec4c5ddb504ca60fc29472f3d27e8d4da1257a854e1d96742f15c1d02d/distlib-0.3.9.tar.gz", hash = "sha256:a60f20dea646b8a33f3e7772f74dc0b2d0772d2837ee1342a00645c81edf9403", size = 613923, upload-time = "2024-10-09T18:35:47.551Z" }
wheels = [
    { url = "https://files.pythonhosted.org/packages/91/a1/cf2472db20f7ce4a6be1253a81cfdf85ad9c7885ffbed7047fb72c24cf87/distlib-0.3.9-py2.py3-none-any.whl", hash = "sha256:47f8c22fd27c27e25a65601af709b38e4f0a45ea4fc2e710f65755fa8caaaf87", size = 468973, upload-time = "2024-10-09T18:35:44.272Z" },
]

[[package]]
name = "exceptiongroup"
version = "1.3.0"
source = { registry = "https://pypi.org/simple" }
dependencies = [
    { name = "typing-extensions", marker = "python_full_version < '3.11'" },
]
sdist = { url = "https://files.pythonhosted.org/packages/0b/9f/a65090624ecf468cdca03533906e7c69ed7588582240cfe7cc9e770b50eb/exceptiongroup-1.3.0.tar.gz", hash = "sha256:b241f5885f560bc56a59ee63ca4c6a8bfa46ae4ad651af316d4e81817bb9fd88", size = 29749, upload-time = "2025-05-10T17:42:51.123Z" }
wheels = [
    { url = "https://files.pythonhosted.org/packages/36/f4/c6e662dade71f56cd2f3735141b265c3c79293c109549c1e6933b0651ffc/exceptiongroup-1.3.0-py3-none-any.whl", hash = "sha256:4d111e6e0c13d0644cad6ddaa7ed0261a0b36971f6d23e7ec9b4b9097da78a10", size = 16674, upload-time = "2025-05-10T17:42:49.33Z" },
]

[[package]]
name = "filecheck"
version = "1.0.3"
source = { registry = "https://pypi.org/simple" }
sdist = { url = "https://files.pythonhosted.org/packages/1e/1c/10167ce597b4badb548cd8f70c7d8f36fdefafa41ba50e19f1a6a775708d/filecheck-1.0.3.tar.gz", hash = "sha256:ccb70500858e8f362f06d5c3e33c9c133785543ade50ddbeb9390681991f1b05", size = 20060, upload-time = "2025-08-19T10:00:06.256Z" }
wheels = [
    { url = "https://files.pythonhosted.org/packages/5c/40/69ca9ea803303e14301fff9d4931b6d080b9603e134df0419c55e9764df4/filecheck-1.0.3-py3-none-any.whl", hash = "sha256:1427d0e82d9c5209ec5cd9fb65745cae16d3003f800321f3c29f4b0729e68a19", size = 23943, upload-time = "2025-08-19T10:00:05.139Z" },
]

[[package]]
name = "filelock"
version = "3.18.0"
source = { registry = "https://pypi.org/simple" }
sdist = { url = "https://files.pythonhosted.org/packages/0a/10/c23352565a6544bdc5353e0b15fc1c563352101f30e24bf500207a54df9a/filelock-3.18.0.tar.gz", hash = "sha256:adbc88eabb99d2fec8c9c1b229b171f18afa655400173ddc653d5d01501fb9f2", size = 18075, upload-time = "2025-03-14T07:11:40.47Z" }
wheels = [
    { url = "https://files.pythonhosted.org/packages/4d/36/2a115987e2d8c300a974597416d9de88f2444426de9571f4b59b2cca3acc/filelock-3.18.0-py3-none-any.whl", hash = "sha256:c401f4f8377c4464e6db25fff06205fd89bdd83b65eb0488ed1b160f780e21de", size = 16215, upload-time = "2025-03-14T07:11:39.145Z" },
]

[[package]]
name = "ghp-import"
version = "2.1.0"
source = { registry = "https://pypi.org/simple" }
dependencies = [
    { name = "python-dateutil" },
]
sdist = { url = "https://files.pythonhosted.org/packages/d9/29/d40217cbe2f6b1359e00c6c307bb3fc876ba74068cbab3dde77f03ca0dc4/ghp-import-2.1.0.tar.gz", hash = "sha256:9c535c4c61193c2df8871222567d7fd7e5014d835f97dc7b7439069e2413d343", size = 10943, upload-time = "2022-05-02T15:47:16.11Z" }
wheels = [
    { url = "https://files.pythonhosted.org/packages/f7/ec/67fbef5d497f86283db54c22eec6f6140243aae73265799baaaa19cd17fb/ghp_import-2.1.0-py3-none-any.whl", hash = "sha256:8337dd7b50877f163d4c0289bc1f1c7f127550241988d568c1db512c4324a619", size = 11034, upload-time = "2022-05-02T15:47:14.552Z" },
]

[[package]]
name = "griffe"
version = "1.7.3"
source = { registry = "https://pypi.org/simple" }
dependencies = [
    { name = "colorama" },
]
sdist = { url = "https://files.pythonhosted.org/packages/a9/3e/5aa9a61f7c3c47b0b52a1d930302992229d191bf4bc76447b324b731510a/griffe-1.7.3.tar.gz", hash = "sha256:52ee893c6a3a968b639ace8015bec9d36594961e156e23315c8e8e51401fa50b", size = 395137, upload-time = "2025-04-23T11:29:09.147Z" }
wheels = [
    { url = "https://files.pythonhosted.org/packages/58/c6/5c20af38c2a57c15d87f7f38bee77d63c1d2a3689f74fefaf35915dd12b2/griffe-1.7.3-py3-none-any.whl", hash = "sha256:c6b3ee30c2f0f17f30bcdef5068d6ab7a2a4f1b8bf1a3e74b56fffd21e1c5f75", size = 129303, upload-time = "2025-04-23T11:29:07.145Z" },
]

[[package]]
name = "identify"
version = "2.6.12"
source = { registry = "https://pypi.org/simple" }
sdist = { url = "https://files.pythonhosted.org/packages/a2/88/d193a27416618628a5eea64e3223acd800b40749a96ffb322a9b55a49ed1/identify-2.6.12.tar.gz", hash = "sha256:d8de45749f1efb108badef65ee8386f0f7bb19a7f26185f74de6367bffbaf0e6", size = 99254, upload-time = "2025-05-23T20:37:53.3Z" }
wheels = [
    { url = "https://files.pythonhosted.org/packages/7a/cd/18f8da995b658420625f7ef13f037be53ae04ec5ad33f9b718240dcfd48c/identify-2.6.12-py2.py3-none-any.whl", hash = "sha256:ad9672d5a72e0d2ff7c5c8809b62dfa60458626352fb0eb7b55e69bdc45334a2", size = 99145, upload-time = "2025-05-23T20:37:51.495Z" },
]

[[package]]
name = "idna"
version = "3.10"
source = { registry = "https://pypi.org/simple" }
sdist = { url = "https://files.pythonhosted.org/packages/f1/70/7703c29685631f5a7590aa73f1f1d3fa9a380e654b86af429e0934a32f7d/idna-3.10.tar.gz", hash = "sha256:12f65c9b470abda6dc35cf8e63cc574b1c52b11df2c86030af0ac09b01b13ea9", size = 190490, upload-time = "2024-09-15T18:07:39.745Z" }
wheels = [
    { url = "https://files.pythonhosted.org/packages/76/c6/c88e154df9c4e1a2a66ccf0005a88dfb2650c1dffb6f5ce603dfbd452ce3/idna-3.10-py3-none-any.whl", hash = "sha256:946d195a0d259cbba61165e88e65941f16e9b36ea6ddb97f00452bae8b1287d3", size = 70442, upload-time = "2024-09-15T18:07:37.964Z" },
]

[[package]]
name = "immutabledict"
version = "4.2.1"
source = { registry = "https://pypi.org/simple" }
sdist = { url = "https://files.pythonhosted.org/packages/e0/c5/4240186fbabc58fba41bbe17c5f0cd37ffd4c0b85a5029ab104f946df175/immutabledict-4.2.1.tar.gz", hash = "sha256:d91017248981c72eb66c8ff9834e99c2f53562346f23e7f51e7a5ebcf66a3bcc", size = 6228, upload-time = "2024-11-17T13:25:21.555Z" }
wheels = [
    { url = "https://files.pythonhosted.org/packages/59/56/25ca7b848164b7d93dbd5fc97dd7751700c93e324fe854afbeb562ee2f98/immutabledict-4.2.1-py3-none-any.whl", hash = "sha256:c56a26ced38c236f79e74af3ccce53772827cef5c3bce7cab33ff2060f756373", size = 4700, upload-time = "2024-11-17T13:25:19.52Z" },
]

[[package]]
name = "iniconfig"
version = "2.1.0"
source = { registry = "https://pypi.org/simple" }
sdist = { url = "https://files.pythonhosted.org/packages/f2/97/ebf4da567aa6827c909642694d71c9fcf53e5b504f2d96afea02718862f3/iniconfig-2.1.0.tar.gz", hash = "sha256:3abbd2e30b36733fee78f9c7f7308f2d0050e88f0087fd25c2645f63c773e1c7", size = 4793, upload-time = "2025-03-19T20:09:59.721Z" }
wheels = [
    { url = "https://files.pythonhosted.org/packages/2c/e1/e6716421ea10d38022b952c159d5161ca1193197fb744506875fbb87ea7b/iniconfig-2.1.0-py3-none-any.whl", hash = "sha256:9deba5723312380e77435581c6bf4935c94cbfab9b1ed33ef8d238ea168eb760", size = 6050, upload-time = "2025-03-19T20:10:01.071Z" },
]

[[package]]
name = "jax"
version = "0.6.2"
source = { registry = "https://pypi.org/simple" }
resolution-markers = [
    "python_full_version < '3.11'",
]
dependencies = [
    { name = "jaxlib", version = "0.6.2", source = { registry = "https://pypi.org/simple" }, marker = "python_full_version < '3.11'" },
    { name = "ml-dtypes", marker = "python_full_version < '3.11'" },
    { name = "numpy", version = "2.2.6", source = { registry = "https://pypi.org/simple" }, marker = "python_full_version < '3.11'" },
    { name = "opt-einsum", marker = "python_full_version < '3.11'" },
    { name = "scipy", version = "1.15.3", source = { registry = "https://pypi.org/simple" }, marker = "python_full_version < '3.11'" },
]
sdist = { url = "https://files.pythonhosted.org/packages/cf/1e/267f59c8fb7f143c3f778c76cb7ef1389db3fd7e4540f04b9f42ca90764d/jax-0.6.2.tar.gz", hash = "sha256:a437d29038cbc8300334119692744704ca7941490867b9665406b7f90665cd96", size = 2334091, upload-time = "2025-06-17T23:10:27.186Z" }
wheels = [
    { url = "https://files.pythonhosted.org/packages/31/a8/97ef0cbb7a17143ace2643d600a7b80d6705b2266fc31078229e406bdef2/jax-0.6.2-py3-none-any.whl", hash = "sha256:bb24a82dc60ccf704dcaf6dbd07d04957f68a6c686db19630dd75260d1fb788c", size = 2722396, upload-time = "2025-06-17T23:10:25.293Z" },
]

[[package]]
name = "jax"
version = "0.8.0"
source = { registry = "https://pypi.org/simple" }
resolution-markers = [
    "python_full_version >= '3.13'",
    "python_full_version == '3.12.*'",
    "python_full_version == '3.11.*'",
]
dependencies = [
    { name = "jaxlib", version = "0.8.0", source = { registry = "https://pypi.org/simple" }, marker = "python_full_version >= '3.11'" },
    { name = "ml-dtypes", marker = "python_full_version >= '3.11'" },
    { name = "numpy", version = "2.3.4", source = { registry = "https://pypi.org/simple" }, marker = "python_full_version >= '3.11'" },
    { name = "opt-einsum", marker = "python_full_version >= '3.11'" },
    { name = "scipy", version = "1.16.3", source = { registry = "https://pypi.org/simple" }, marker = "python_full_version >= '3.11'" },
]
sdist = { url = "https://files.pythonhosted.org/packages/22/1c/9baf805e6c969a1a7afeb37d359e8a10585e8b2621f103626998b42ae838/jax-0.8.0.tar.gz", hash = "sha256:0ea5a7be7068c25934450dfd87d7d80a18a5d30e0a53454e7aade525b23accd5", size = 2489031, upload-time = "2025-10-15T23:10:11.839Z" }
wheels = [
    { url = "https://files.pythonhosted.org/packages/b3/77/4e6c9a54247810eff8ac8a1af7dc1be0779b52df0d82f3fc8586061914f3/jax-0.8.0-py3-none-any.whl", hash = "sha256:d190158bc019756c6a0f6b3d5fc8783471fb407e6deaff559eaac60dd5ee850a", size = 2900279, upload-time = "2025-10-15T23:10:09.88Z" },
]

[[package]]
name = "jaxlib"
version = "0.6.2"
source = { registry = "https://pypi.org/simple" }
resolution-markers = [
    "python_full_version < '3.11'",
]
dependencies = [
    { name = "ml-dtypes", marker = "python_full_version < '3.11'" },
    { name = "numpy", version = "2.2.6", source = { registry = "https://pypi.org/simple" }, marker = "python_full_version < '3.11'" },
    { name = "scipy", version = "1.15.3", source = { registry = "https://pypi.org/simple" }, marker = "python_full_version < '3.11'" },
]
wheels = [
    { url = "https://files.pythonhosted.org/packages/15/c5/41598634c99cbebba46e6777286fb76abc449d33d50aeae5d36128ca8803/jaxlib-0.6.2-cp310-cp310-macosx_11_0_arm64.whl", hash = "sha256:da4601b2b5dc8c23d6afb293eacfb9aec4e1d1871cb2f29c5a151d103e73b0f8", size = 54298019, upload-time = "2025-06-17T23:10:36.916Z" },
    { url = "https://files.pythonhosted.org/packages/81/af/db07d746cd5867d5967528e7811da53374e94f64e80a890d6a5a4b95b130/jaxlib-0.6.2-cp310-cp310-manylinux2014_aarch64.whl", hash = "sha256:4205d098ce8efb5f7fe2fe5098bae6036094dc8d8829f5e0e0d7a9b155326336", size = 79440052, upload-time = "2025-06-17T23:10:41.282Z" },
    { url = "https://files.pythonhosted.org/packages/7e/d8/b7ae9e819c62c1854dbc2c70540a5c041173fbc8bec5e78ab7fd615a4aee/jaxlib-0.6.2-cp310-cp310-manylinux2014_x86_64.whl", hash = "sha256:c087a0eb6fb7f6f8f54d56f4730328dfde5040dd3b5ddfa810e7c28ea7102b42", size = 89917034, upload-time = "2025-06-17T23:10:45.897Z" },
    { url = "https://files.pythonhosted.org/packages/fd/e5/87e91bc70569ac5c3e3449eefcaf47986e892f10cfe1d5e5720dceae3068/jaxlib-0.6.2-cp310-cp310-win_amd64.whl", hash = "sha256:153eaa51f778b60851720729d4f461a91edd9ba3932f6f3bc598d4413870038b", size = 57896337, upload-time = "2025-06-17T23:10:50.179Z" },
    { url = "https://files.pythonhosted.org/packages/a4/ee/6899b0aed36a4acc51319465ddd83c7c300a062a9e236cceee00984ffe0b/jaxlib-0.6.2-cp311-cp311-macosx_11_0_arm64.whl", hash = "sha256:a208ff61c58128d306bb4e5ad0858bd2b0960f2c1c10ad42c548f74a60c0020e", size = 54300346, upload-time = "2025-06-17T23:10:54.591Z" },
    { url = "https://files.pythonhosted.org/packages/e6/03/34bb6b346609079a71942cfbf507892e3c877a06a430a0df8429c455cebc/jaxlib-0.6.2-cp311-cp311-manylinux2014_aarch64.whl", hash = "sha256:11eae7e05bc5a79875da36324afb9eddd4baeaef2a0386caf6d4f3720b9aef28", size = 79438425, upload-time = "2025-06-17T23:10:58.356Z" },
    { url = "https://files.pythonhosted.org/packages/80/02/49b05cbab519ffd3cb79586336451fbbf8b6523f67128a794acc9f179000/jaxlib-0.6.2-cp311-cp311-manylinux2014_x86_64.whl", hash = "sha256:335d7e3515ce78b52a410136f46aa4a7ea14d0e7d640f34e1e137409554ad0ac", size = 89920354, upload-time = "2025-06-17T23:11:03.086Z" },
    { url = "https://files.pythonhosted.org/packages/a7/7a/93b28d9452b46c15fc28dd65405672fc8a158b35d46beabaa0fe9631afb0/jaxlib-0.6.2-cp311-cp311-win_amd64.whl", hash = "sha256:c6815509997d6b05e5c9daa7994b9ad473ce3e8c8a17bdbbcacc3c744f76f7a0", size = 57895707, upload-time = "2025-06-17T23:11:07.074Z" },
    { url = "https://files.pythonhosted.org/packages/ac/db/05e702d2534e87abf606b1067b46a273b120e6adc7d459696e3ce7399317/jaxlib-0.6.2-cp312-cp312-macosx_11_0_arm64.whl", hash = "sha256:34d8a684a8be949dd87dd4acc97101b4106a0dc9ad151ec891da072319a57b99", size = 54301644, upload-time = "2025-06-17T23:11:10.977Z" },
    { url = "https://files.pythonhosted.org/packages/0d/8a/b0a96887b97a25d45ae2c30e4acecd2f95acd074c18ec737dda8c5cc7016/jaxlib-0.6.2-cp312-cp312-manylinux2014_aarch64.whl", hash = "sha256:87ec2dc9c3ed9ab936eec8535160c5fbd2c849948559f1c5daa75f63fabe5942", size = 79439161, upload-time = "2025-06-17T23:11:14.822Z" },
    { url = "https://files.pythonhosted.org/packages/ba/e8/71c2555431edb5dd115cf86a7b599aa7e1be26728d89ae59aa11251d299c/jaxlib-0.6.2-cp312-cp312-manylinux2014_x86_64.whl", hash = "sha256:f1dd09b481a93c1d4c750013f467f74194493ba7bd29fcd4d1cec16e3a214f65", size = 89942952, upload-time = "2025-06-17T23:11:19.181Z" },
    { url = "https://files.pythonhosted.org/packages/de/3a/06849113c844b86d20174df54735c84202ccf82cbd36d805f478c834418b/jaxlib-0.6.2-cp312-cp312-win_amd64.whl", hash = "sha256:921dbd4db214eba19a29ba9f2450d880e08b2b2c7b968f28cc89da3e62366af4", size = 57919603, upload-time = "2025-06-17T23:11:23.207Z" },
    { url = "https://files.pythonhosted.org/packages/af/38/bed4279c2a3407820ed8bcd72dbad43c330ada35f88fafe9952b35abf785/jaxlib-0.6.2-cp313-cp313-macosx_11_0_arm64.whl", hash = "sha256:bff67b188133ce1f0111c7b163ac321fd646b59ed221ea489063e2e0f85cb967", size = 54300638, upload-time = "2025-06-17T23:11:26.372Z" },
    { url = "https://files.pythonhosted.org/packages/52/dc/9e35a1dc089ddf3d6be53ef2e6ba4718c5b6c0f90bccc535a20edac0c895/jaxlib-0.6.2-cp313-cp313-manylinux2014_aarch64.whl", hash = "sha256:70498837caf538bd458ff6858c8bfd404db82015aba8f663670197fa9900ff02", size = 79439983, upload-time = "2025-06-17T23:11:30.016Z" },
    { url = "https://files.pythonhosted.org/packages/34/16/e93f0184b80a4e1ad38c6998aa3a2f7569c0b0152cbae39f7572393eda04/jaxlib-0.6.2-cp313-cp313-manylinux2014_x86_64.whl", hash = "sha256:f94163f14c8fd3ba93ae14b631abacf14cb031bba0b59138869984b4d10375f8", size = 89941720, upload-time = "2025-06-17T23:11:34.62Z" },
    { url = "https://files.pythonhosted.org/packages/06/b9/ea50792ee0333dba764e06c305fe098bce1cb938dcb66fbe2fc47ef5dd02/jaxlib-0.6.2-cp313-cp313-win_amd64.whl", hash = "sha256:b977604cd36c74b174d25ed685017379468138eb747d865f75e466cb273c801d", size = 57919073, upload-time = "2025-06-17T23:11:39.344Z" },
    { url = "https://files.pythonhosted.org/packages/09/ce/9596391c104a0547fcaf6a8c72078bbae79dbc8e7f0843dc8318f6606328/jaxlib-0.6.2-cp313-cp313t-manylinux2014_aarch64.whl", hash = "sha256:39cf9555f85ae1ce2e2c1a59fc71f2eca4f9867a7cb934fef881ba56b11371d1", size = 79579638, upload-time = "2025-06-17T23:11:43.054Z" },
    { url = "https://files.pythonhosted.org/packages/10/79/f6e80f7f4cacfc9f03e64ac57ecb856b140de7c2f939b25f8dcf1aff63f9/jaxlib-0.6.2-cp313-cp313t-manylinux2014_x86_64.whl", hash = "sha256:3abd536e44b05fb1657507e3ff1fc3691f99613bae3921ecab9e82f27255f784", size = 90066675, upload-time = "2025-06-17T23:11:47.454Z" },
]

[[package]]
name = "jaxlib"
version = "0.8.0"
source = { registry = "https://pypi.org/simple" }
resolution-markers = [
    "python_full_version >= '3.13'",
    "python_full_version == '3.12.*'",
    "python_full_version == '3.11.*'",
]
dependencies = [
    { name = "ml-dtypes", marker = "python_full_version >= '3.11'" },
    { name = "numpy", version = "2.3.4", source = { registry = "https://pypi.org/simple" }, marker = "python_full_version >= '3.11'" },
    { name = "scipy", version = "1.16.3", source = { registry = "https://pypi.org/simple" }, marker = "python_full_version >= '3.11'" },
]
wheels = [
    { url = "https://files.pythonhosted.org/packages/5d/15/91c4fbd4017bdeaa0800b9aee02cce967b65e1ce79ece93c1b79a92a5a41/jaxlib-0.8.0-cp311-cp311-macosx_11_0_arm64.whl", hash = "sha256:bb602a8c24c614cb8ca6eeed3e70a733d9399c6a2f88900a0252623cd67276b5", size = 54952368, upload-time = "2025-10-15T23:10:22.823Z" },
    { url = "https://files.pythonhosted.org/packages/68/ac/5a0469a9611c9e2886bd0315771dc75f582e467f2c814718cf35c5a46e51/jaxlib-0.8.0-cp311-cp311-manylinux_2_27_aarch64.whl", hash = "sha256:41aebddef67a555a6de17427a4e66ce60a528a815847e2dd96dabce579f7acf8", size = 73156932, upload-time = "2025-10-15T23:10:26.573Z" },
    { url = "https://files.pythonhosted.org/packages/bd/a5/eb6ef4bf19bbb8acb878579fd48c37e15d0803f6aded0dd91e77958dae20/jaxlib-0.8.0-cp311-cp311-manylinux_2_27_x86_64.whl", hash = "sha256:ff53e8baf978f6b7c4076215af78f0ba969cac434ed2f72565d87e38c23f00e7", size = 79692924, upload-time = "2025-10-15T23:10:29.816Z" },
    { url = "https://files.pythonhosted.org/packages/7b/4e/ea4540fec3388d9984fce3afbed99a6d9ab14a40a9c4745071e46ff0fa50/jaxlib-0.8.0-cp311-cp311-win_amd64.whl", hash = "sha256:9cd4c7a8acc5b3dee4ad28a5d101264d89754e29553b0cdb92c79f5b460a511b", size = 59300184, upload-time = "2025-10-15T23:10:32.968Z" },
    { url = "https://files.pythonhosted.org/packages/17/3c/939138d7ee36d124d02bf411f8a76dda9606fb4adc3e1452cdc8ce7cb1f7/jaxlib-0.8.0-cp312-cp312-macosx_11_0_arm64.whl", hash = "sha256:f60aac0f64e9e70a5cef341fe292684518695514c71ad00036774bbed5f7312e", size = 54964234, upload-time = "2025-10-15T23:10:35.969Z" },
    { url = "https://files.pythonhosted.org/packages/4d/58/61e951fb2b0618fdaec6819a3e0f575ccf9dd7003a56598bb21c2a75dfe0/jaxlib-0.8.0-cp312-cp312-manylinux_2_27_aarch64.whl", hash = "sha256:d83ff8cf1b070299639cda4f8427707f69051dc8421e59fbb73305523937570d", size = 73158965, upload-time = "2025-10-15T23:10:39.497Z" },
    { url = "https://files.pythonhosted.org/packages/07/57/3e4abd3e8af698834c261a39247e4a098fef38378b9bd7b44f78b30f52ae/jaxlib-0.8.0-cp312-cp312-manylinux_2_27_x86_64.whl", hash = "sha256:2c8675bf86e391afe4f8d863080be1a024d734dfd3dd137f7aa8e7f22091adcd", size = 79698853, upload-time = "2025-10-15T23:10:43.35Z" },
    { url = "https://files.pythonhosted.org/packages/2a/17/c6d9dc31001a495cb3c52fa69b22a0d8812880cb853f7c0573e2a5edad82/jaxlib-0.8.0-cp312-cp312-win_amd64.whl", hash = "sha256:659d894d93876e3675c2132d13c3d241f204b21172a58f928b96f654f603f6dc", size = 59323262, upload-time = "2025-10-15T23:10:46.607Z" },
    { url = "https://files.pythonhosted.org/packages/f6/76/f11130a3a6318a50662be4ee8c7ab6e61f3f334978653243ebc9d6f5d0bb/jaxlib-0.8.0-cp313-cp313-macosx_11_0_arm64.whl", hash = "sha256:5fcf33a5639f8f164a473a9c78a1fa0b2e15ac3fcbecd6d96aa0f88bf25ea6bb", size = 54964169, upload-time = "2025-10-15T23:10:49.524Z" },
    { url = "https://files.pythonhosted.org/packages/24/2b/31ded3e83f3e198edc54519dc72cc829aa4875481ee6e19f123ef474f065/jaxlib-0.8.0-cp313-cp313-manylinux_2_27_aarch64.whl", hash = "sha256:b3eac503b90ffecc68f11fa122133eef2c62c536db28e801e436d7e7a9b67bf8", size = 73160932, upload-time = "2025-10-15T23:10:52.47Z" },
    { url = "https://files.pythonhosted.org/packages/8f/f0/cde1d84c737bdb75712f70d69561120ce91f3f294acf2fba573c0de740b6/jaxlib-0.8.0-cp313-cp313-manylinux_2_27_x86_64.whl", hash = "sha256:66c6f576f54a63ed052f5c469bef4db723f5f050b839ec0c429573011341bd58", size = 79698354, upload-time = "2025-10-15T23:10:55.822Z" },
    { url = "https://files.pythonhosted.org/packages/f1/be/88fa119a05525f7b683588b789c0e8f51292280dfcfbf7d0193bd3f7b651/jaxlib-0.8.0-cp313-cp313-win_amd64.whl", hash = "sha256:72759ebbfb40a717349f174712207d306aa28630359f05cd69b091bd4efa0603", size = 59323012, upload-time = "2025-10-15T23:10:59.475Z" },
    { url = "https://files.pythonhosted.org/packages/88/c9/2eabf3126424625dc0390a5382b8911c494b7dd8e902aa7c9d5607259664/jaxlib-0.8.0-cp313-cp313t-macosx_11_0_arm64.whl", hash = "sha256:df2781e0fc93fb6f42111b385b90126b9571eafe0e860f033615ff7156b76817", size = 55067941, upload-time = "2025-10-15T23:11:02.235Z" },
    { url = "https://files.pythonhosted.org/packages/72/7e/1d6ef4d730b381c382847e30e39b906d5bc7ba3c13c394c0412aa0a7261e/jaxlib-0.8.0-cp313-cp313t-manylinux_2_27_aarch64.whl", hash = "sha256:7eb3be931de77bfcde27df659ada432719aa1e19a2fa5b835638e7404c74cb63", size = 73278908, upload-time = "2025-10-15T23:11:05.299Z" },
    { url = "https://files.pythonhosted.org/packages/1f/3c/d1d424e5483a8bc5eba631892c58f6c6e738844195c065bc50e6506561c0/jaxlib-0.8.0-cp313-cp313t-manylinux_2_27_x86_64.whl", hash = "sha256:accebe89a36e28306a4db3f68f527a0f87b8a0fd253b3c1556fbd24f16bec22c", size = 79805682, upload-time = "2025-10-15T23:11:08.962Z" },
    { url = "https://files.pythonhosted.org/packages/90/30/de0a3ab213a54e75207f9cb3bb48dfb87051dcee59a66955237452be1275/jaxlib-0.8.0-cp314-cp314-macosx_11_0_arm64.whl", hash = "sha256:ba7e8a2231e4138ccbd8e096debdbbcd82edc5fc1b13c66f32a51bc240651349", size = 54971716, upload-time = "2025-10-15T23:11:12.017Z" },
    { url = "https://files.pythonhosted.org/packages/83/a7/27b53c718aa5779749ebbc644d942b844f49e5527cb94d4a72119252c866/jaxlib-0.8.0-cp314-cp314-manylinux_2_27_aarch64.whl", hash = "sha256:a9bfca27ae597804db08694a2bf7e1cf7fc3fac4ac2e65ace83be8effaa927ea", size = 73181480, upload-time = "2025-10-15T23:11:15.395Z" },
    { url = "https://files.pythonhosted.org/packages/62/75/3f8fd3d40475ca13c35df382a5612a73ef0e7fa658ade521ffd6843d0573/jaxlib-0.8.0-cp314-cp314-manylinux_2_27_x86_64.whl", hash = "sha256:bd3219a4d2bfe4b72605900fde395b62126a053c0b99643eb931b7c20e577bf2", size = 79719384, upload-time = "2025-10-15T23:11:19.066Z" },
    { url = "https://files.pythonhosted.org/packages/c5/e5/633f5513c71d52d404d17931a14fb589303c4dca9de2d66b1eb029d98ed5/jaxlib-0.8.0-cp314-cp314-win_amd64.whl", hash = "sha256:3320a72d532713c2a31eb20d02c342540a0dec28603a3ac2be0fc0631f086cf2", size = 61572700, upload-time = "2025-10-15T23:11:24.769Z" },
    { url = "https://files.pythonhosted.org/packages/4d/04/5e7bb66dfb5115e3753ded81354c7bbda9a45f6c0e239faec391821ce974/jaxlib-0.8.0-cp314-cp314t-macosx_11_0_arm64.whl", hash = "sha256:248f1ac3acee1fe2cc81e8a668311f3ccb8f28090404391c276869cae8a95daf", size = 55065346, upload-time = "2025-10-15T23:11:28.121Z" },
    { url = "https://files.pythonhosted.org/packages/f5/a8/dba41b8f574c188ca30866562ebf06fa0558446e11565436ead5ad4d5fe4/jaxlib-0.8.0-cp314-cp314t-manylinux_2_27_aarch64.whl", hash = "sha256:a5f0656bbbb3f135a360ce0fde55bf34faf73fbc62ab887941e85f0014b3f476", size = 73276773, upload-time = "2025-10-15T23:11:31.067Z" },
    { url = "https://files.pythonhosted.org/packages/6c/82/774ff02e014ee12925388f7a77fe9beda6a8d08537666ce6259fc810b9f6/jaxlib-0.8.0-cp314-cp314t-manylinux_2_27_x86_64.whl", hash = "sha256:61cb2fde154e5a399db2880d560e3443cfa97bda9f074b545c886232ac8fe024", size = 79805953, upload-time = "2025-10-15T23:11:34.323Z" },
]

[[package]]
name = "jinja2"
version = "3.1.6"
source = { registry = "https://pypi.org/simple" }
dependencies = [
    { name = "markupsafe" },
]
sdist = { url = "https://files.pythonhosted.org/packages/df/bf/f7da0350254c0ed7c72f3e33cef02e048281fec7ecec5f032d4aac52226b/jinja2-3.1.6.tar.gz", hash = "sha256:0137fb05990d35f1275a587e9aee6d56da821fc83491a0fb838183be43f66d6d", size = 245115, upload-time = "2025-03-05T20:05:02.478Z" }
wheels = [
    { url = "https://files.pythonhosted.org/packages/62/a1/3d680cbfd5f4b8f15abc1d571870c5fc3e594bb582bc3b64ea099db13e56/jinja2-3.1.6-py3-none-any.whl", hash = "sha256:85ece4451f492d0c13c5dd7c13a64681a86afae63a5f347908daf103ce6d2f67", size = 134899, upload-time = "2025-03-05T20:05:00.369Z" },
]

[[package]]
name = "lit"
version = "18.1.8"
source = { registry = "https://pypi.org/simple" }
sdist = { url = "https://files.pythonhosted.org/packages/47/b4/d7e210971494db7b9a9ac48ff37dfa59a8b14c773f9cf47e6bda58411c0d/lit-18.1.8.tar.gz", hash = "sha256:47c174a186941ae830f04ded76a3444600be67d5e5fb8282c3783fba671c4edb", size = 161127, upload-time = "2024-06-25T14:33:14.489Z" }
wheels = [
    { url = "https://files.pythonhosted.org/packages/96/06/b36f150fa7c5bcc96a31a4d19a20fddbd1d965b6f02510b57a3bb8d4b930/lit-18.1.8-py3-none-any.whl", hash = "sha256:a873ff7acd76e746368da32eb7355625e2e55a2baaab884c9cc130f2ee0300f7", size = 96365, upload-time = "2024-06-25T14:33:12.101Z" },
]

[[package]]
name = "markdown"
version = "3.8.1"
source = { registry = "https://pypi.org/simple" }
sdist = { url = "https://files.pythonhosted.org/packages/db/7c/0738e5ff0adccd0b4e02c66d0446c03a3c557e02bb49b7c263d7ab56c57d/markdown-3.8.1.tar.gz", hash = "sha256:a2e2f01cead4828ee74ecca9623045f62216aef2212a7685d6eb9163f590b8c1", size = 361280, upload-time = "2025-06-18T14:50:49.618Z" }
wheels = [
    { url = "https://files.pythonhosted.org/packages/50/34/3d1ff0cb4843a33817d06800e9383a2b2a2df4d508e37f53a40e829905d9/markdown-3.8.1-py3-none-any.whl", hash = "sha256:46cc0c0f1e5211ab2e9d453582f0b28a1bfaf058a9f7d5c50386b99b588d8811", size = 106642, upload-time = "2025-06-18T14:50:48.52Z" },
]

[[package]]
name = "markupsafe"
version = "3.0.2"
source = { registry = "https://pypi.org/simple" }
sdist = { url = "https://files.pythonhosted.org/packages/b2/97/5d42485e71dfc078108a86d6de8fa46db44a1a9295e89c5d6d4a06e23a62/markupsafe-3.0.2.tar.gz", hash = "sha256:ee55d3edf80167e48ea11a923c7386f4669df67d7994554387f84e7d8b0a2bf0", size = 20537, upload-time = "2024-10-18T15:21:54.129Z" }
wheels = [
    { url = "https://files.pythonhosted.org/packages/04/90/d08277ce111dd22f77149fd1a5d4653eeb3b3eaacbdfcbae5afb2600eebd/MarkupSafe-3.0.2-cp310-cp310-macosx_10_9_universal2.whl", hash = "sha256:7e94c425039cde14257288fd61dcfb01963e658efbc0ff54f5306b06054700f8", size = 14357, upload-time = "2024-10-18T15:20:51.44Z" },
    { url = "https://files.pythonhosted.org/packages/04/e1/6e2194baeae0bca1fae6629dc0cbbb968d4d941469cbab11a3872edff374/MarkupSafe-3.0.2-cp310-cp310-macosx_11_0_arm64.whl", hash = "sha256:9e2d922824181480953426608b81967de705c3cef4d1af983af849d7bd619158", size = 12393, upload-time = "2024-10-18T15:20:52.426Z" },
    { url = "https://files.pythonhosted.org/packages/1d/69/35fa85a8ece0a437493dc61ce0bb6d459dcba482c34197e3efc829aa357f/MarkupSafe-3.0.2-cp310-cp310-manylinux_2_17_aarch64.manylinux2014_aarch64.whl", hash = "sha256:38a9ef736c01fccdd6600705b09dc574584b89bea478200c5fbf112a6b0d5579", size = 21732, upload-time = "2024-10-18T15:20:53.578Z" },
    { url = "https://files.pythonhosted.org/packages/22/35/137da042dfb4720b638d2937c38a9c2df83fe32d20e8c8f3185dbfef05f7/MarkupSafe-3.0.2-cp310-cp310-manylinux_2_17_x86_64.manylinux2014_x86_64.whl", hash = "sha256:bbcb445fa71794da8f178f0f6d66789a28d7319071af7a496d4d507ed566270d", size = 20866, upload-time = "2024-10-18T15:20:55.06Z" },
    { url = "https://files.pythonhosted.org/packages/29/28/6d029a903727a1b62edb51863232152fd335d602def598dade38996887f0/MarkupSafe-3.0.2-cp310-cp310-manylinux_2_5_i686.manylinux1_i686.manylinux_2_17_i686.manylinux2014_i686.whl", hash = "sha256:57cb5a3cf367aeb1d316576250f65edec5bb3be939e9247ae594b4bcbc317dfb", size = 20964, upload-time = "2024-10-18T15:20:55.906Z" },
    { url = "https://files.pythonhosted.org/packages/cc/cd/07438f95f83e8bc028279909d9c9bd39e24149b0d60053a97b2bc4f8aa51/MarkupSafe-3.0.2-cp310-cp310-musllinux_1_2_aarch64.whl", hash = "sha256:3809ede931876f5b2ec92eef964286840ed3540dadf803dd570c3b7e13141a3b", size = 21977, upload-time = "2024-10-18T15:20:57.189Z" },
    { url = "https://files.pythonhosted.org/packages/29/01/84b57395b4cc062f9c4c55ce0df7d3108ca32397299d9df00fedd9117d3d/MarkupSafe-3.0.2-cp310-cp310-musllinux_1_2_i686.whl", hash = "sha256:e07c3764494e3776c602c1e78e298937c3315ccc9043ead7e685b7f2b8d47b3c", size = 21366, upload-time = "2024-10-18T15:20:58.235Z" },
    { url = "https://files.pythonhosted.org/packages/bd/6e/61ebf08d8940553afff20d1fb1ba7294b6f8d279df9fd0c0db911b4bbcfd/MarkupSafe-3.0.2-cp310-cp310-musllinux_1_2_x86_64.whl", hash = "sha256:b424c77b206d63d500bcb69fa55ed8d0e6a3774056bdc4839fc9298a7edca171", size = 21091, upload-time = "2024-10-18T15:20:59.235Z" },
    { url = "https://files.pythonhosted.org/packages/11/23/ffbf53694e8c94ebd1e7e491de185124277964344733c45481f32ede2499/MarkupSafe-3.0.2-cp310-cp310-win32.whl", hash = "sha256:fcabf5ff6eea076f859677f5f0b6b5c1a51e70a376b0579e0eadef8db48c6b50", size = 15065, upload-time = "2024-10-18T15:21:00.307Z" },
    { url = "https://files.pythonhosted.org/packages/44/06/e7175d06dd6e9172d4a69a72592cb3f7a996a9c396eee29082826449bbc3/MarkupSafe-3.0.2-cp310-cp310-win_amd64.whl", hash = "sha256:6af100e168aa82a50e186c82875a5893c5597a0c1ccdb0d8b40240b1f28b969a", size = 15514, upload-time = "2024-10-18T15:21:01.122Z" },
    { url = "https://files.pythonhosted.org/packages/6b/28/bbf83e3f76936960b850435576dd5e67034e200469571be53f69174a2dfd/MarkupSafe-3.0.2-cp311-cp311-macosx_10_9_universal2.whl", hash = "sha256:9025b4018f3a1314059769c7bf15441064b2207cb3f065e6ea1e7359cb46db9d", size = 14353, upload-time = "2024-10-18T15:21:02.187Z" },
    { url = "https://files.pythonhosted.org/packages/6c/30/316d194b093cde57d448a4c3209f22e3046c5bb2fb0820b118292b334be7/MarkupSafe-3.0.2-cp311-cp311-macosx_11_0_arm64.whl", hash = "sha256:93335ca3812df2f366e80509ae119189886b0f3c2b81325d39efdb84a1e2ae93", size = 12392, upload-time = "2024-10-18T15:21:02.941Z" },
    { url = "https://files.pythonhosted.org/packages/f2/96/9cdafba8445d3a53cae530aaf83c38ec64c4d5427d975c974084af5bc5d2/MarkupSafe-3.0.2-cp311-cp311-manylinux_2_17_aarch64.manylinux2014_aarch64.whl", hash = "sha256:2cb8438c3cbb25e220c2ab33bb226559e7afb3baec11c4f218ffa7308603c832", size = 23984, upload-time = "2024-10-18T15:21:03.953Z" },
    { url = "https://files.pythonhosted.org/packages/f1/a4/aefb044a2cd8d7334c8a47d3fb2c9f328ac48cb349468cc31c20b539305f/MarkupSafe-3.0.2-cp311-cp311-manylinux_2_17_x86_64.manylinux2014_x86_64.whl", hash = "sha256:a123e330ef0853c6e822384873bef7507557d8e4a082961e1defa947aa59ba84", size = 23120, upload-time = "2024-10-18T15:21:06.495Z" },
    { url = "https://files.pythonhosted.org/packages/8d/21/5e4851379f88f3fad1de30361db501300d4f07bcad047d3cb0449fc51f8c/MarkupSafe-3.0.2-cp311-cp311-manylinux_2_5_i686.manylinux1_i686.manylinux_2_17_i686.manylinux2014_i686.whl", hash = "sha256:1e084f686b92e5b83186b07e8a17fc09e38fff551f3602b249881fec658d3eca", size = 23032, upload-time = "2024-10-18T15:21:07.295Z" },
    { url = "https://files.pythonhosted.org/packages/00/7b/e92c64e079b2d0d7ddf69899c98842f3f9a60a1ae72657c89ce2655c999d/MarkupSafe-3.0.2-cp311-cp311-musllinux_1_2_aarch64.whl", hash = "sha256:d8213e09c917a951de9d09ecee036d5c7d36cb6cb7dbaece4c71a60d79fb9798", size = 24057, upload-time = "2024-10-18T15:21:08.073Z" },
    { url = "https://files.pythonhosted.org/packages/f9/ac/46f960ca323037caa0a10662ef97d0a4728e890334fc156b9f9e52bcc4ca/MarkupSafe-3.0.2-cp311-cp311-musllinux_1_2_i686.whl", hash = "sha256:5b02fb34468b6aaa40dfc198d813a641e3a63b98c2b05a16b9f80b7ec314185e", size = 23359, upload-time = "2024-10-18T15:21:09.318Z" },
    { url = "https://files.pythonhosted.org/packages/69/84/83439e16197337b8b14b6a5b9c2105fff81d42c2a7c5b58ac7b62ee2c3b1/MarkupSafe-3.0.2-cp311-cp311-musllinux_1_2_x86_64.whl", hash = "sha256:0bff5e0ae4ef2e1ae4fdf2dfd5b76c75e5c2fa4132d05fc1b0dabcd20c7e28c4", size = 23306, upload-time = "2024-10-18T15:21:10.185Z" },
    { url = "https://files.pythonhosted.org/packages/9a/34/a15aa69f01e2181ed8d2b685c0d2f6655d5cca2c4db0ddea775e631918cd/MarkupSafe-3.0.2-cp311-cp311-win32.whl", hash = "sha256:6c89876f41da747c8d3677a2b540fb32ef5715f97b66eeb0c6b66f5e3ef6f59d", size = 15094, upload-time = "2024-10-18T15:21:11.005Z" },
    { url = "https://files.pythonhosted.org/packages/da/b8/3a3bd761922d416f3dc5d00bfbed11f66b1ab89a0c2b6e887240a30b0f6b/MarkupSafe-3.0.2-cp311-cp311-win_amd64.whl", hash = "sha256:70a87b411535ccad5ef2f1df5136506a10775d267e197e4cf531ced10537bd6b", size = 15521, upload-time = "2024-10-18T15:21:12.911Z" },
    { url = "https://files.pythonhosted.org/packages/22/09/d1f21434c97fc42f09d290cbb6350d44eb12f09cc62c9476effdb33a18aa/MarkupSafe-3.0.2-cp312-cp312-macosx_10_13_universal2.whl", hash = "sha256:9778bd8ab0a994ebf6f84c2b949e65736d5575320a17ae8984a77fab08db94cf", size = 14274, upload-time = "2024-10-18T15:21:13.777Z" },
    { url = "https://files.pythonhosted.org/packages/6b/b0/18f76bba336fa5aecf79d45dcd6c806c280ec44538b3c13671d49099fdd0/MarkupSafe-3.0.2-cp312-cp312-macosx_11_0_arm64.whl", hash = "sha256:846ade7b71e3536c4e56b386c2a47adf5741d2d8b94ec9dc3e92e5e1ee1e2225", size = 12348, upload-time = "2024-10-18T15:21:14.822Z" },
    { url = "https://files.pythonhosted.org/packages/e0/25/dd5c0f6ac1311e9b40f4af06c78efde0f3b5cbf02502f8ef9501294c425b/MarkupSafe-3.0.2-cp312-cp312-manylinux_2_17_aarch64.manylinux2014_aarch64.whl", hash = "sha256:1c99d261bd2d5f6b59325c92c73df481e05e57f19837bdca8413b9eac4bd8028", size = 24149, upload-time = "2024-10-18T15:21:15.642Z" },
    { url = "https://files.pythonhosted.org/packages/f3/f0/89e7aadfb3749d0f52234a0c8c7867877876e0a20b60e2188e9850794c17/MarkupSafe-3.0.2-cp312-cp312-manylinux_2_17_x86_64.manylinux2014_x86_64.whl", hash = "sha256:e17c96c14e19278594aa4841ec148115f9c7615a47382ecb6b82bd8fea3ab0c8", size = 23118, upload-time = "2024-10-18T15:21:17.133Z" },
    { url = "https://files.pythonhosted.org/packages/d5/da/f2eeb64c723f5e3777bc081da884b414671982008c47dcc1873d81f625b6/MarkupSafe-3.0.2-cp312-cp312-manylinux_2_5_i686.manylinux1_i686.manylinux_2_17_i686.manylinux2014_i686.whl", hash = "sha256:88416bd1e65dcea10bc7569faacb2c20ce071dd1f87539ca2ab364bf6231393c", size = 22993, upload-time = "2024-10-18T15:21:18.064Z" },
    { url = "https://files.pythonhosted.org/packages/da/0e/1f32af846df486dce7c227fe0f2398dc7e2e51d4a370508281f3c1c5cddc/MarkupSafe-3.0.2-cp312-cp312-musllinux_1_2_aarch64.whl", hash = "sha256:2181e67807fc2fa785d0592dc2d6206c019b9502410671cc905d132a92866557", size = 24178, upload-time = "2024-10-18T15:21:18.859Z" },
    { url = "https://files.pythonhosted.org/packages/c4/f6/bb3ca0532de8086cbff5f06d137064c8410d10779c4c127e0e47d17c0b71/MarkupSafe-3.0.2-cp312-cp312-musllinux_1_2_i686.whl", hash = "sha256:52305740fe773d09cffb16f8ed0427942901f00adedac82ec8b67752f58a1b22", size = 23319, upload-time = "2024-10-18T15:21:19.671Z" },
    { url = "https://files.pythonhosted.org/packages/a2/82/8be4c96ffee03c5b4a034e60a31294daf481e12c7c43ab8e34a1453ee48b/MarkupSafe-3.0.2-cp312-cp312-musllinux_1_2_x86_64.whl", hash = "sha256:ad10d3ded218f1039f11a75f8091880239651b52e9bb592ca27de44eed242a48", size = 23352, upload-time = "2024-10-18T15:21:20.971Z" },
    { url = "https://files.pythonhosted.org/packages/51/ae/97827349d3fcffee7e184bdf7f41cd6b88d9919c80f0263ba7acd1bbcb18/MarkupSafe-3.0.2-cp312-cp312-win32.whl", hash = "sha256:0f4ca02bea9a23221c0182836703cbf8930c5e9454bacce27e767509fa286a30", size = 15097, upload-time = "2024-10-18T15:21:22.646Z" },
    { url = "https://files.pythonhosted.org/packages/c1/80/a61f99dc3a936413c3ee4e1eecac96c0da5ed07ad56fd975f1a9da5bc630/MarkupSafe-3.0.2-cp312-cp312-win_amd64.whl", hash = "sha256:8e06879fc22a25ca47312fbe7c8264eb0b662f6db27cb2d3bbbc74b1df4b9b87", size = 15601, upload-time = "2024-10-18T15:21:23.499Z" },
    { url = "https://files.pythonhosted.org/packages/83/0e/67eb10a7ecc77a0c2bbe2b0235765b98d164d81600746914bebada795e97/MarkupSafe-3.0.2-cp313-cp313-macosx_10_13_universal2.whl", hash = "sha256:ba9527cdd4c926ed0760bc301f6728ef34d841f405abf9d4f959c478421e4efd", size = 14274, upload-time = "2024-10-18T15:21:24.577Z" },
    { url = "https://files.pythonhosted.org/packages/2b/6d/9409f3684d3335375d04e5f05744dfe7e9f120062c9857df4ab490a1031a/MarkupSafe-3.0.2-cp313-cp313-macosx_11_0_arm64.whl", hash = "sha256:f8b3d067f2e40fe93e1ccdd6b2e1d16c43140e76f02fb1319a05cf2b79d99430", size = 12352, upload-time = "2024-10-18T15:21:25.382Z" },
    { url = "https://files.pythonhosted.org/packages/d2/f5/6eadfcd3885ea85fe2a7c128315cc1bb7241e1987443d78c8fe712d03091/MarkupSafe-3.0.2-cp313-cp313-manylinux_2_17_aarch64.manylinux2014_aarch64.whl", hash = "sha256:569511d3b58c8791ab4c2e1285575265991e6d8f8700c7be0e88f86cb0672094", size = 24122, upload-time = "2024-10-18T15:21:26.199Z" },
    { url = "https://files.pythonhosted.org/packages/0c/91/96cf928db8236f1bfab6ce15ad070dfdd02ed88261c2afafd4b43575e9e9/MarkupSafe-3.0.2-cp313-cp313-manylinux_2_17_x86_64.manylinux2014_x86_64.whl", hash = "sha256:15ab75ef81add55874e7ab7055e9c397312385bd9ced94920f2802310c930396", size = 23085, upload-time = "2024-10-18T15:21:27.029Z" },
    { url = "https://files.pythonhosted.org/packages/c2/cf/c9d56af24d56ea04daae7ac0940232d31d5a8354f2b457c6d856b2057d69/MarkupSafe-3.0.2-cp313-cp313-manylinux_2_5_i686.manylinux1_i686.manylinux_2_17_i686.manylinux2014_i686.whl", hash = "sha256:f3818cb119498c0678015754eba762e0d61e5b52d34c8b13d770f0719f7b1d79", size = 22978, upload-time = "2024-10-18T15:21:27.846Z" },
    { url = "https://files.pythonhosted.org/packages/2a/9f/8619835cd6a711d6272d62abb78c033bda638fdc54c4e7f4272cf1c0962b/MarkupSafe-3.0.2-cp313-cp313-musllinux_1_2_aarch64.whl", hash = "sha256:cdb82a876c47801bb54a690c5ae105a46b392ac6099881cdfb9f6e95e4014c6a", size = 24208, upload-time = "2024-10-18T15:21:28.744Z" },
    { url = "https://files.pythonhosted.org/packages/f9/bf/176950a1792b2cd2102b8ffeb5133e1ed984547b75db47c25a67d3359f77/MarkupSafe-3.0.2-cp313-cp313-musllinux_1_2_i686.whl", hash = "sha256:cabc348d87e913db6ab4aa100f01b08f481097838bdddf7c7a84b7575b7309ca", size = 23357, upload-time = "2024-10-18T15:21:29.545Z" },
    { url = "https://files.pythonhosted.org/packages/ce/4f/9a02c1d335caabe5c4efb90e1b6e8ee944aa245c1aaaab8e8a618987d816/MarkupSafe-3.0.2-cp313-cp313-musllinux_1_2_x86_64.whl", hash = "sha256:444dcda765c8a838eaae23112db52f1efaf750daddb2d9ca300bcae1039adc5c", size = 23344, upload-time = "2024-10-18T15:21:30.366Z" },
    { url = "https://files.pythonhosted.org/packages/ee/55/c271b57db36f748f0e04a759ace9f8f759ccf22b4960c270c78a394f58be/MarkupSafe-3.0.2-cp313-cp313-win32.whl", hash = "sha256:bcf3e58998965654fdaff38e58584d8937aa3096ab5354d493c77d1fdd66d7a1", size = 15101, upload-time = "2024-10-18T15:21:31.207Z" },
    { url = "https://files.pythonhosted.org/packages/29/88/07df22d2dd4df40aba9f3e402e6dc1b8ee86297dddbad4872bd5e7b0094f/MarkupSafe-3.0.2-cp313-cp313-win_amd64.whl", hash = "sha256:e6a2a455bd412959b57a172ce6328d2dd1f01cb2135efda2e4576e8a23fa3b0f", size = 15603, upload-time = "2024-10-18T15:21:32.032Z" },
    { url = "https://files.pythonhosted.org/packages/62/6a/8b89d24db2d32d433dffcd6a8779159da109842434f1dd2f6e71f32f738c/MarkupSafe-3.0.2-cp313-cp313t-macosx_10_13_universal2.whl", hash = "sha256:b5a6b3ada725cea8a5e634536b1b01c30bcdcd7f9c6fff4151548d5bf6b3a36c", size = 14510, upload-time = "2024-10-18T15:21:33.625Z" },
    { url = "https://files.pythonhosted.org/packages/7a/06/a10f955f70a2e5a9bf78d11a161029d278eeacbd35ef806c3fd17b13060d/MarkupSafe-3.0.2-cp313-cp313t-macosx_11_0_arm64.whl", hash = "sha256:a904af0a6162c73e3edcb969eeeb53a63ceeb5d8cf642fade7d39e7963a22ddb", size = 12486, upload-time = "2024-10-18T15:21:34.611Z" },
    { url = "https://files.pythonhosted.org/packages/34/cf/65d4a571869a1a9078198ca28f39fba5fbb910f952f9dbc5220afff9f5e6/MarkupSafe-3.0.2-cp313-cp313t-manylinux_2_17_aarch64.manylinux2014_aarch64.whl", hash = "sha256:4aa4e5faecf353ed117801a068ebab7b7e09ffb6e1d5e412dc852e0da018126c", size = 25480, upload-time = "2024-10-18T15:21:35.398Z" },
    { url = "https://files.pythonhosted.org/packages/0c/e3/90e9651924c430b885468b56b3d597cabf6d72be4b24a0acd1fa0e12af67/MarkupSafe-3.0.2-cp313-cp313t-manylinux_2_17_x86_64.manylinux2014_x86_64.whl", hash = "sha256:c0ef13eaeee5b615fb07c9a7dadb38eac06a0608b41570d8ade51c56539e509d", size = 23914, upload-time = "2024-10-18T15:21:36.231Z" },
    { url = "https://files.pythonhosted.org/packages/66/8c/6c7cf61f95d63bb866db39085150df1f2a5bd3335298f14a66b48e92659c/MarkupSafe-3.0.2-cp313-cp313t-manylinux_2_5_i686.manylinux1_i686.manylinux_2_17_i686.manylinux2014_i686.whl", hash = "sha256:d16a81a06776313e817c951135cf7340a3e91e8c1ff2fac444cfd75fffa04afe", size = 23796, upload-time = "2024-10-18T15:21:37.073Z" },
    { url = "https://files.pythonhosted.org/packages/bb/35/cbe9238ec3f47ac9a7c8b3df7a808e7cb50fe149dc7039f5f454b3fba218/MarkupSafe-3.0.2-cp313-cp313t-musllinux_1_2_aarch64.whl", hash = "sha256:6381026f158fdb7c72a168278597a5e3a5222e83ea18f543112b2662a9b699c5", size = 25473, upload-time = "2024-10-18T15:21:37.932Z" },
    { url = "https://files.pythonhosted.org/packages/e6/32/7621a4382488aa283cc05e8984a9c219abad3bca087be9ec77e89939ded9/MarkupSafe-3.0.2-cp313-cp313t-musllinux_1_2_i686.whl", hash = "sha256:3d79d162e7be8f996986c064d1c7c817f6df3a77fe3d6859f6f9e7be4b8c213a", size = 24114, upload-time = "2024-10-18T15:21:39.799Z" },
    { url = "https://files.pythonhosted.org/packages/0d/80/0985960e4b89922cb5a0bac0ed39c5b96cbc1a536a99f30e8c220a996ed9/MarkupSafe-3.0.2-cp313-cp313t-musllinux_1_2_x86_64.whl", hash = "sha256:131a3c7689c85f5ad20f9f6fb1b866f402c445b220c19fe4308c0b147ccd2ad9", size = 24098, upload-time = "2024-10-18T15:21:40.813Z" },
    { url = "https://files.pythonhosted.org/packages/82/78/fedb03c7d5380df2427038ec8d973587e90561b2d90cd472ce9254cf348b/MarkupSafe-3.0.2-cp313-cp313t-win32.whl", hash = "sha256:ba8062ed2cf21c07a9e295d5b8a2a5ce678b913b45fdf68c32d95d6c1291e0b6", size = 15208, upload-time = "2024-10-18T15:21:41.814Z" },
    { url = "https://files.pythonhosted.org/packages/4f/65/6079a46068dfceaeabb5dcad6d674f5f5c61a6fa5673746f42a9f4c233b3/MarkupSafe-3.0.2-cp313-cp313t-win_amd64.whl", hash = "sha256:e444a31f8db13eb18ada366ab3cf45fd4b31e4db1236a4448f68778c1d1a5a2f", size = 15739, upload-time = "2024-10-18T15:21:42.784Z" },
]

[[package]]
name = "mergedeep"
version = "1.3.4"
source = { registry = "https://pypi.org/simple" }
sdist = { url = "https://files.pythonhosted.org/packages/3a/41/580bb4006e3ed0361b8151a01d324fb03f420815446c7def45d02f74c270/mergedeep-1.3.4.tar.gz", hash = "sha256:0096d52e9dad9939c3d975a774666af186eda617e6ca84df4c94dec30004f2a8", size = 4661, upload-time = "2021-02-05T18:55:30.623Z" }
wheels = [
    { url = "https://files.pythonhosted.org/packages/2c/19/04f9b178c2d8a15b076c8b5140708fa6ffc5601fb6f1e975537072df5b2a/mergedeep-1.3.4-py3-none-any.whl", hash = "sha256:70775750742b25c0d8f36c55aed03d24c3384d17c951b3175d898bd778ef0307", size = 6354, upload-time = "2021-02-05T18:55:29.583Z" },
]

[[package]]
name = "mkdocs"
version = "1.6.1"
source = { registry = "https://pypi.org/simple" }
dependencies = [
    { name = "click" },
    { name = "colorama", marker = "sys_platform == 'win32'" },
    { name = "ghp-import" },
    { name = "jinja2" },
    { name = "markdown" },
    { name = "markupsafe" },
    { name = "mergedeep" },
    { name = "mkdocs-get-deps" },
    { name = "packaging" },
    { name = "pathspec" },
    { name = "pyyaml" },
    { name = "pyyaml-env-tag" },
    { name = "watchdog" },
]
sdist = { url = "https://files.pythonhosted.org/packages/bc/c6/bbd4f061bd16b378247f12953ffcb04786a618ce5e904b8c5a01a0309061/mkdocs-1.6.1.tar.gz", hash = "sha256:7b432f01d928c084353ab39c57282f29f92136665bdd6abf7c1ec8d822ef86f2", size = 3889159, upload-time = "2024-08-30T12:24:06.899Z" }
wheels = [
    { url = "https://files.pythonhosted.org/packages/22/5b/dbc6a8cddc9cfa9c4971d59fb12bb8d42e161b7e7f8cc89e49137c5b279c/mkdocs-1.6.1-py3-none-any.whl", hash = "sha256:db91759624d1647f3f34aa0c3f327dd2601beae39a366d6e064c03468d35c20e", size = 3864451, upload-time = "2024-08-30T12:24:05.054Z" },
]

[[package]]
name = "mkdocs-autorefs"
version = "1.4.2"
source = { registry = "https://pypi.org/simple" }
dependencies = [
    { name = "markdown" },
    { name = "markupsafe" },
    { name = "mkdocs" },
]
sdist = { url = "https://files.pythonhosted.org/packages/47/0c/c9826f35b99c67fa3a7cddfa094c1a6c43fafde558c309c6e4403e5b37dc/mkdocs_autorefs-1.4.2.tar.gz", hash = "sha256:e2ebe1abd2b67d597ed19378c0fff84d73d1dbce411fce7a7cc6f161888b6749", size = 54961, upload-time = "2025-05-20T13:09:09.886Z" }
wheels = [
    { url = "https://files.pythonhosted.org/packages/87/dc/fc063b78f4b769d1956319351704e23ebeba1e9e1d6a41b4b602325fd7e4/mkdocs_autorefs-1.4.2-py3-none-any.whl", hash = "sha256:83d6d777b66ec3c372a1aad4ae0cf77c243ba5bcda5bf0c6b8a2c5e7a3d89f13", size = 24969, upload-time = "2025-05-20T13:09:08.237Z" },
]

[[package]]
name = "mkdocs-get-deps"
version = "0.2.0"
source = { registry = "https://pypi.org/simple" }
dependencies = [
    { name = "mergedeep" },
    { name = "platformdirs" },
    { name = "pyyaml" },
]
sdist = { url = "https://files.pythonhosted.org/packages/98/f5/ed29cd50067784976f25ed0ed6fcd3c2ce9eb90650aa3b2796ddf7b6870b/mkdocs_get_deps-0.2.0.tar.gz", hash = "sha256:162b3d129c7fad9b19abfdcb9c1458a651628e4b1dea628ac68790fb3061c60c", size = 10239, upload-time = "2023-11-20T17:51:09.981Z" }
wheels = [
    { url = "https://files.pythonhosted.org/packages/9f/d4/029f984e8d3f3b6b726bd33cafc473b75e9e44c0f7e80a5b29abc466bdea/mkdocs_get_deps-0.2.0-py3-none-any.whl", hash = "sha256:2bf11d0b133e77a0dd036abeeb06dec8775e46efa526dc70667d8863eefc6134", size = 9521, upload-time = "2023-11-20T17:51:08.587Z" },
]

[[package]]
name = "mkdocs-material"
version = "9.6.14"
source = { registry = "https://pypi.org/simple" }
dependencies = [
    { name = "babel" },
    { name = "backrefs" },
    { name = "colorama" },
    { name = "jinja2" },
    { name = "markdown" },
    { name = "mkdocs" },
    { name = "mkdocs-material-extensions" },
    { name = "paginate" },
    { name = "pygments" },
    { name = "pymdown-extensions" },
    { name = "requests" },
]
sdist = { url = "https://files.pythonhosted.org/packages/b3/fa/0101de32af88f87cf5cc23ad5f2e2030d00995f74e616306513431b8ab4b/mkdocs_material-9.6.14.tar.gz", hash = "sha256:39d795e90dce6b531387c255bd07e866e027828b7346d3eba5ac3de265053754", size = 3951707, upload-time = "2025-05-13T13:27:57.173Z" }
wheels = [
    { url = "https://files.pythonhosted.org/packages/3a/a1/7fdb959ad592e013c01558822fd3c22931a95a0f08cf0a7c36da13a5b2b5/mkdocs_material-9.6.14-py3-none-any.whl", hash = "sha256:3b9cee6d3688551bf7a8e8f41afda97a3c39a12f0325436d76c86706114b721b", size = 8703767, upload-time = "2025-05-13T13:27:54.089Z" },
]

[[package]]
name = "mkdocs-material-extensions"
version = "1.3.1"
source = { registry = "https://pypi.org/simple" }
sdist = { url = "https://files.pythonhosted.org/packages/79/9b/9b4c96d6593b2a541e1cb8b34899a6d021d208bb357042823d4d2cabdbe7/mkdocs_material_extensions-1.3.1.tar.gz", hash = "sha256:10c9511cea88f568257f960358a467d12b970e1f7b2c0e5fb2bb48cab1928443", size = 11847, upload-time = "2023-11-22T19:09:45.208Z" }
wheels = [
    { url = "https://files.pythonhosted.org/packages/5b/54/662a4743aa81d9582ee9339d4ffa3c8fd40a4965e033d77b9da9774d3960/mkdocs_material_extensions-1.3.1-py3-none-any.whl", hash = "sha256:adff8b62700b25cb77b53358dad940f3ef973dd6db797907c49e3c2ef3ab4e31", size = 8728, upload-time = "2023-11-22T19:09:43.465Z" },
]

[[package]]
name = "mkdocstrings"
version = "0.29.1"
source = { registry = "https://pypi.org/simple" }
dependencies = [
    { name = "jinja2" },
    { name = "markdown" },
    { name = "markupsafe" },
    { name = "mkdocs" },
    { name = "mkdocs-autorefs" },
    { name = "pymdown-extensions" },
]
sdist = { url = "https://files.pythonhosted.org/packages/41/e8/d22922664a627a0d3d7ff4a6ca95800f5dde54f411982591b4621a76225d/mkdocstrings-0.29.1.tar.gz", hash = "sha256:8722f8f8c5cd75da56671e0a0c1bbed1df9946c0cef74794d6141b34011abd42", size = 1212686, upload-time = "2025-03-31T08:33:11.997Z" }
wheels = [
    { url = "https://files.pythonhosted.org/packages/98/14/22533a578bf8b187e05d67e2c1721ce10e3f526610eebaf7a149d557ea7a/mkdocstrings-0.29.1-py3-none-any.whl", hash = "sha256:37a9736134934eea89cbd055a513d40a020d87dfcae9e3052c2a6b8cd4af09b6", size = 1631075, upload-time = "2025-03-31T08:33:09.661Z" },
]

[package.optional-dependencies]
python = [
    { name = "mkdocstrings-python" },
]

[[package]]
name = "mkdocstrings-python"
version = "1.16.12"
source = { registry = "https://pypi.org/simple" }
dependencies = [
    { name = "griffe" },
    { name = "mkdocs-autorefs" },
    { name = "mkdocstrings" },
    { name = "typing-extensions", marker = "python_full_version < '3.11'" },
]
sdist = { url = "https://files.pythonhosted.org/packages/bf/ed/b886f8c714fd7cccc39b79646b627dbea84cd95c46be43459ef46852caf0/mkdocstrings_python-1.16.12.tar.gz", hash = "sha256:9b9eaa066e0024342d433e332a41095c4e429937024945fea511afe58f63175d", size = 206065, upload-time = "2025-06-03T12:52:49.276Z" }
wheels = [
    { url = "https://files.pythonhosted.org/packages/3b/dd/a24ee3de56954bfafb6ede7cd63c2413bb842cc48eb45e41c43a05a33074/mkdocstrings_python-1.16.12-py3-none-any.whl", hash = "sha256:22ded3a63b3d823d57457a70ff9860d5a4de9e8b1e482876fc9baabaf6f5f374", size = 124287, upload-time = "2025-06-03T12:52:47.819Z" },
]

[[package]]
name = "ml-dtypes"
version = "0.5.3"
source = { registry = "https://pypi.org/simple" }
dependencies = [
    { name = "numpy", version = "2.2.6", source = { registry = "https://pypi.org/simple" }, marker = "python_full_version < '3.11'" },
    { name = "numpy", version = "2.3.4", source = { registry = "https://pypi.org/simple" }, marker = "python_full_version >= '3.11'" },
]
sdist = { url = "https://files.pythonhosted.org/packages/78/a7/aad060393123cfb383956dca68402aff3db1e1caffd5764887ed5153f41b/ml_dtypes-0.5.3.tar.gz", hash = "sha256:95ce33057ba4d05df50b1f3cfefab22e351868a843b3b15a46c65836283670c9", size = 692316, upload-time = "2025-07-29T18:39:19.454Z" }
wheels = [
    { url = "https://files.pythonhosted.org/packages/ac/bb/1f32124ab6d3a279ea39202fe098aea95b2d81ef0ce1d48612b6bf715e82/ml_dtypes-0.5.3-cp310-cp310-macosx_10_9_universal2.whl", hash = "sha256:0a1d68a7cb53e3f640b2b6a34d12c0542da3dd935e560fdf463c0c77f339fc20", size = 667409, upload-time = "2025-07-29T18:38:17.321Z" },
    { url = "https://files.pythonhosted.org/packages/1d/ac/e002d12ae19136e25bb41c7d14d7e1a1b08f3c0e99a44455ff6339796507/ml_dtypes-0.5.3-cp310-cp310-manylinux_2_27_aarch64.manylinux_2_28_aarch64.whl", hash = "sha256:0cd5a6c711b5350f3cbc2ac28def81cd1c580075ccb7955e61e9d8f4bfd40d24", size = 4960702, upload-time = "2025-07-29T18:38:19.616Z" },
    { url = "https://files.pythonhosted.org/packages/dd/12/79e9954e6b3255a4b1becb191a922d6e2e94d03d16a06341ae9261963ae8/ml_dtypes-0.5.3-cp310-cp310-manylinux_2_27_x86_64.manylinux_2_28_x86_64.whl", hash = "sha256:bdcf26c2dbc926b8a35ec8cbfad7eff1a8bd8239e12478caca83a1fc2c400dc2", size = 4933471, upload-time = "2025-07-29T18:38:21.809Z" },
    { url = "https://files.pythonhosted.org/packages/d5/aa/d1eff619e83cd1ddf6b561d8240063d978e5d887d1861ba09ef01778ec3a/ml_dtypes-0.5.3-cp310-cp310-win_amd64.whl", hash = "sha256:aecbd7c5272c82e54d5b99d8435fd10915d1bc704b7df15e4d9ca8dc3902be61", size = 206330, upload-time = "2025-07-29T18:38:23.663Z" },
    { url = "https://files.pythonhosted.org/packages/af/f1/720cb1409b5d0c05cff9040c0e9fba73fa4c67897d33babf905d5d46a070/ml_dtypes-0.5.3-cp311-cp311-macosx_10_9_universal2.whl", hash = "sha256:4a177b882667c69422402df6ed5c3428ce07ac2c1f844d8a1314944651439458", size = 667412, upload-time = "2025-07-29T18:38:25.275Z" },
    { url = "https://files.pythonhosted.org/packages/6a/d5/05861ede5d299f6599f86e6bc1291714e2116d96df003cfe23cc54bcc568/ml_dtypes-0.5.3-cp311-cp311-manylinux_2_27_aarch64.manylinux_2_28_aarch64.whl", hash = "sha256:9849ce7267444c0a717c80c6900997de4f36e2815ce34ac560a3edb2d9a64cd2", size = 4964606, upload-time = "2025-07-29T18:38:27.045Z" },
    { url = "https://files.pythonhosted.org/packages/db/dc/72992b68de367741bfab8df3b3fe7c29f982b7279d341aa5bf3e7ef737ea/ml_dtypes-0.5.3-cp311-cp311-manylinux_2_27_x86_64.manylinux_2_28_x86_64.whl", hash = "sha256:c3f5ae0309d9f888fd825c2e9d0241102fadaca81d888f26f845bc8c13c1e4ee", size = 4938435, upload-time = "2025-07-29T18:38:29.193Z" },
    { url = "https://files.pythonhosted.org/packages/81/1c/d27a930bca31fb07d975a2d7eaf3404f9388114463b9f15032813c98f893/ml_dtypes-0.5.3-cp311-cp311-win_amd64.whl", hash = "sha256:58e39349d820b5702bb6f94ea0cb2dc8ec62ee81c0267d9622067d8333596a46", size = 206334, upload-time = "2025-07-29T18:38:30.687Z" },
    { url = "https://files.pythonhosted.org/packages/1a/d8/6922499effa616012cb8dc445280f66d100a7ff39b35c864cfca019b3f89/ml_dtypes-0.5.3-cp311-cp311-win_arm64.whl", hash = "sha256:66c2756ae6cfd7f5224e355c893cfd617fa2f747b8bbd8996152cbdebad9a184", size = 157584, upload-time = "2025-07-29T18:38:32.187Z" },
    { url = "https://files.pythonhosted.org/packages/0d/eb/bc07c88a6ab002b4635e44585d80fa0b350603f11a2097c9d1bfacc03357/ml_dtypes-0.5.3-cp312-cp312-macosx_10_13_universal2.whl", hash = "sha256:156418abeeda48ea4797db6776db3c5bdab9ac7be197c1233771e0880c304057", size = 663864, upload-time = "2025-07-29T18:38:33.777Z" },
    { url = "https://files.pythonhosted.org/packages/cf/89/11af9b0f21b99e6386b6581ab40fb38d03225f9de5f55cf52097047e2826/ml_dtypes-0.5.3-cp312-cp312-manylinux_2_27_aarch64.manylinux_2_28_aarch64.whl", hash = "sha256:1db60c154989af253f6c4a34e8a540c2c9dce4d770784d426945e09908fbb177", size = 4951313, upload-time = "2025-07-29T18:38:36.45Z" },
    { url = "https://files.pythonhosted.org/packages/d8/a9/b98b86426c24900b0c754aad006dce2863df7ce0bb2bcc2c02f9cc7e8489/ml_dtypes-0.5.3-cp312-cp312-manylinux_2_27_x86_64.manylinux_2_28_x86_64.whl", hash = "sha256:1b255acada256d1fa8c35ed07b5f6d18bc21d1556f842fbc2d5718aea2cd9e55", size = 4928805, upload-time = "2025-07-29T18:38:38.29Z" },
    { url = "https://files.pythonhosted.org/packages/50/c1/85e6be4fc09c6175f36fb05a45917837f30af9a5146a5151cb3a3f0f9e09/ml_dtypes-0.5.3-cp312-cp312-win_amd64.whl", hash = "sha256:da65e5fd3eea434ccb8984c3624bc234ddcc0d9f4c81864af611aaebcc08a50e", size = 208182, upload-time = "2025-07-29T18:38:39.72Z" },
    { url = "https://files.pythonhosted.org/packages/9e/17/cf5326d6867be057f232d0610de1458f70a8ce7b6290e4b4a277ea62b4cd/ml_dtypes-0.5.3-cp312-cp312-win_arm64.whl", hash = "sha256:8bb9cd1ce63096567f5f42851f5843b5a0ea11511e50039a7649619abfb4ba6d", size = 161560, upload-time = "2025-07-29T18:38:41.072Z" },
    { url = "https://files.pythonhosted.org/packages/2d/87/1bcc98a66de7b2455dfb292f271452cac9edc4e870796e0d87033524d790/ml_dtypes-0.5.3-cp313-cp313-macosx_10_13_universal2.whl", hash = "sha256:5103856a225465371fe119f2fef737402b705b810bd95ad5f348e6e1a6ae21af", size = 663781, upload-time = "2025-07-29T18:38:42.984Z" },
    { url = "https://files.pythonhosted.org/packages/fd/2c/bd2a79ba7c759ee192b5601b675b180a3fd6ccf48ffa27fe1782d280f1a7/ml_dtypes-0.5.3-cp313-cp313-manylinux_2_27_aarch64.manylinux_2_28_aarch64.whl", hash = "sha256:4cae435a68861660af81fa3c5af16b70ca11a17275c5b662d9c6f58294e0f113", size = 4956217, upload-time = "2025-07-29T18:38:44.65Z" },
    { url = "https://files.pythonhosted.org/packages/14/f3/091ba84e5395d7fe5b30c081a44dec881cd84b408db1763ee50768b2ab63/ml_dtypes-0.5.3-cp313-cp313-manylinux_2_27_x86_64.manylinux_2_28_x86_64.whl", hash = "sha256:6936283b56d74fbec431ca57ce58a90a908fdbd14d4e2d22eea6d72bb208a7b7", size = 4933109, upload-time = "2025-07-29T18:38:46.405Z" },
    { url = "https://files.pythonhosted.org/packages/bc/24/054036dbe32c43295382c90a1363241684c4d6aaa1ecc3df26bd0c8d5053/ml_dtypes-0.5.3-cp313-cp313-win_amd64.whl", hash = "sha256:d0f730a17cf4f343b2c7ad50cee3bd19e969e793d2be6ed911f43086460096e4", size = 208187, upload-time = "2025-07-29T18:38:48.24Z" },
    { url = "https://files.pythonhosted.org/packages/a6/3d/7dc3ec6794a4a9004c765e0c341e32355840b698f73fd2daff46f128afc1/ml_dtypes-0.5.3-cp313-cp313-win_arm64.whl", hash = "sha256:2db74788fc01914a3c7f7da0763427280adfc9cd377e9604b6b64eb8097284bd", size = 161559, upload-time = "2025-07-29T18:38:50.493Z" },
    { url = "https://files.pythonhosted.org/packages/12/91/e6c7a0d67a152b9330445f9f0cf8ae6eee9b83f990b8c57fe74631e42a90/ml_dtypes-0.5.3-cp313-cp313t-macosx_10_13_universal2.whl", hash = "sha256:93c36a08a6d158db44f2eb9ce3258e53f24a9a4a695325a689494f0fdbc71770", size = 689321, upload-time = "2025-07-29T18:38:52.03Z" },
    { url = "https://files.pythonhosted.org/packages/9e/6c/b7b94b84a104a5be1883305b87d4c6bd6ae781504474b4cca067cb2340ec/ml_dtypes-0.5.3-cp313-cp313t-manylinux_2_27_aarch64.manylinux_2_28_aarch64.whl", hash = "sha256:0e44a3761f64bc009d71ddb6d6c71008ba21b53ab6ee588dadab65e2fa79eafc", size = 5274495, upload-time = "2025-07-29T18:38:53.797Z" },
    { url = "https://files.pythonhosted.org/packages/5b/38/6266604dffb43378055394ea110570cf261a49876fc48f548dfe876f34cc/ml_dtypes-0.5.3-cp313-cp313t-manylinux_2_27_x86_64.manylinux_2_28_x86_64.whl", hash = "sha256:bdf40d2aaabd3913dec11840f0d0ebb1b93134f99af6a0a4fd88ffe924928ab4", size = 5285422, upload-time = "2025-07-29T18:38:56.603Z" },
    { url = "https://files.pythonhosted.org/packages/7c/88/8612ff177d043a474b9408f0382605d881eeb4125ba89d4d4b3286573a83/ml_dtypes-0.5.3-cp314-cp314-macosx_10_13_universal2.whl", hash = "sha256:aec640bd94c4c85c0d11e2733bd13cbb10438fb004852996ec0efbc6cacdaf70", size = 661182, upload-time = "2025-07-29T18:38:58.414Z" },
    { url = "https://files.pythonhosted.org/packages/6f/2b/0569a5e88b29240d373e835107c94ae9256fb2191d3156b43b2601859eff/ml_dtypes-0.5.3-cp314-cp314-manylinux_2_27_aarch64.manylinux_2_28_aarch64.whl", hash = "sha256:bda32ce212baa724e03c68771e5c69f39e584ea426bfe1a701cb01508ffc7035", size = 4956187, upload-time = "2025-07-29T18:39:00.611Z" },
    { url = "https://files.pythonhosted.org/packages/51/66/273c2a06ae44562b104b61e6b14444da00061fd87652506579d7eb2c40b1/ml_dtypes-0.5.3-cp314-cp314-manylinux_2_27_x86_64.manylinux_2_28_x86_64.whl", hash = "sha256:c205cac07d24a29840c163d6469f61069ce4b065518519216297fc2f261f8db9", size = 4930911, upload-time = "2025-07-29T18:39:02.405Z" },
    { url = "https://files.pythonhosted.org/packages/93/ab/606be3e87dc0821bd360c8c1ee46108025c31a4f96942b63907bb441b87d/ml_dtypes-0.5.3-cp314-cp314-win_amd64.whl", hash = "sha256:cd7c0bb22d4ff86d65ad61b5dd246812e8993fbc95b558553624c33e8b6903ea", size = 216664, upload-time = "2025-07-29T18:39:03.927Z" },
    { url = "https://files.pythonhosted.org/packages/30/a2/e900690ca47d01dffffd66375c5de8c4f8ced0f1ef809ccd3b25b3e6b8fa/ml_dtypes-0.5.3-cp314-cp314-win_arm64.whl", hash = "sha256:9d55ea7f7baf2aed61bf1872116cefc9d0c3693b45cae3916897ee27ef4b835e", size = 160203, upload-time = "2025-07-29T18:39:05.671Z" },
    { url = "https://files.pythonhosted.org/packages/53/21/783dfb51f40d2660afeb9bccf3612b99f6a803d980d2a09132b0f9d216ab/ml_dtypes-0.5.3-cp314-cp314t-macosx_10_13_universal2.whl", hash = "sha256:e12e29764a0e66a7a31e9b8bf1de5cc0423ea72979f45909acd4292de834ccd3", size = 689324, upload-time = "2025-07-29T18:39:07.567Z" },
    { url = "https://files.pythonhosted.org/packages/09/f7/a82d249c711abf411ac027b7163f285487f5e615c3e0716c61033ce996ab/ml_dtypes-0.5.3-cp314-cp314t-manylinux_2_27_aarch64.manylinux_2_28_aarch64.whl", hash = "sha256:19f6c3a4f635c2fc9e2aa7d91416bd7a3d649b48350c51f7f715a09370a90d93", size = 5275917, upload-time = "2025-07-29T18:39:09.339Z" },
    { url = "https://files.pythonhosted.org/packages/7f/3c/541c4b30815ab90ebfbb51df15d0b4254f2f9f1e2b4907ab229300d5e6f2/ml_dtypes-0.5.3-cp314-cp314t-manylinux_2_27_x86_64.manylinux_2_28_x86_64.whl", hash = "sha256:5ab039ffb40f3dc0aeeeba84fd6c3452781b5e15bef72e2d10bcb33e4bbffc39", size = 5285284, upload-time = "2025-07-29T18:39:11.532Z" },
]

[[package]]
name = "nodeenv"
version = "1.9.1"
source = { registry = "https://pypi.org/simple" }
sdist = { url = "https://files.pythonhosted.org/packages/43/16/fc88b08840de0e0a72a2f9d8c6bae36be573e475a6326ae854bcc549fc45/nodeenv-1.9.1.tar.gz", hash = "sha256:6ec12890a2dab7946721edbfbcd91f3319c6ccc9aec47be7c7e6b7011ee6645f", size = 47437, upload-time = "2024-06-04T18:44:11.171Z" }
wheels = [
    { url = "https://files.pythonhosted.org/packages/d2/1d/1b658dbd2b9fa9c4c9f32accbfc0205d532c8c6194dc0f2a4c0428e7128a/nodeenv-1.9.1-py2.py3-none-any.whl", hash = "sha256:ba11c9782d29c27c70ffbdda2d7415098754709be8a7056d79a737cd901155c9", size = 22314, upload-time = "2024-06-04T18:44:08.352Z" },
]

[[package]]
name = "numpy"
version = "2.2.6"
source = { registry = "https://pypi.org/simple" }
resolution-markers = [
    "python_full_version < '3.11'",
]
sdist = { url = "https://files.pythonhosted.org/packages/76/21/7d2a95e4bba9dc13d043ee156a356c0a8f0c6309dff6b21b4d71a073b8a8/numpy-2.2.6.tar.gz", hash = "sha256:e29554e2bef54a90aa5cc07da6ce955accb83f21ab5de01a62c8478897b264fd", size = 20276440, upload-time = "2025-05-17T22:38:04.611Z" }
wheels = [
    { url = "https://files.pythonhosted.org/packages/9a/3e/ed6db5be21ce87955c0cbd3009f2803f59fa08df21b5df06862e2d8e2bdd/numpy-2.2.6-cp310-cp310-macosx_10_9_x86_64.whl", hash = "sha256:b412caa66f72040e6d268491a59f2c43bf03eb6c96dd8f0307829feb7fa2b6fb", size = 21165245, upload-time = "2025-05-17T21:27:58.555Z" },
    { url = "https://files.pythonhosted.org/packages/22/c2/4b9221495b2a132cc9d2eb862e21d42a009f5a60e45fc44b00118c174bff/numpy-2.2.6-cp310-cp310-macosx_11_0_arm64.whl", hash = "sha256:8e41fd67c52b86603a91c1a505ebaef50b3314de0213461c7a6e99c9a3beff90", size = 14360048, upload-time = "2025-05-17T21:28:21.406Z" },
    { url = "https://files.pythonhosted.org/packages/fd/77/dc2fcfc66943c6410e2bf598062f5959372735ffda175b39906d54f02349/numpy-2.2.6-cp310-cp310-macosx_14_0_arm64.whl", hash = "sha256:37e990a01ae6ec7fe7fa1c26c55ecb672dd98b19c3d0e1d1f326fa13cb38d163", size = 5340542, upload-time = "2025-05-17T21:28:30.931Z" },
    { url = "https://files.pythonhosted.org/packages/7a/4f/1cb5fdc353a5f5cc7feb692db9b8ec2c3d6405453f982435efc52561df58/numpy-2.2.6-cp310-cp310-macosx_14_0_x86_64.whl", hash = "sha256:5a6429d4be8ca66d889b7cf70f536a397dc45ba6faeb5f8c5427935d9592e9cf", size = 6878301, upload-time = "2025-05-17T21:28:41.613Z" },
    { url = "https://files.pythonhosted.org/packages/eb/17/96a3acd228cec142fcb8723bd3cc39c2a474f7dcf0a5d16731980bcafa95/numpy-2.2.6-cp310-cp310-manylinux_2_17_aarch64.manylinux2014_aarch64.whl", hash = "sha256:efd28d4e9cd7d7a8d39074a4d44c63eda73401580c5c76acda2ce969e0a38e83", size = 14297320, upload-time = "2025-05-17T21:29:02.78Z" },
    { url = "https://files.pythonhosted.org/packages/b4/63/3de6a34ad7ad6646ac7d2f55ebc6ad439dbbf9c4370017c50cf403fb19b5/numpy-2.2.6-cp310-cp310-manylinux_2_17_x86_64.manylinux2014_x86_64.whl", hash = "sha256:fc7b73d02efb0e18c000e9ad8b83480dfcd5dfd11065997ed4c6747470ae8915", size = 16801050, upload-time = "2025-05-17T21:29:27.675Z" },
    { url = "https://files.pythonhosted.org/packages/07/b6/89d837eddef52b3d0cec5c6ba0456c1bf1b9ef6a6672fc2b7873c3ec4e2e/numpy-2.2.6-cp310-cp310-musllinux_1_2_aarch64.whl", hash = "sha256:74d4531beb257d2c3f4b261bfb0fc09e0f9ebb8842d82a7b4209415896adc680", size = 15807034, upload-time = "2025-05-17T21:29:51.102Z" },
    { url = "https://files.pythonhosted.org/packages/01/c8/dc6ae86e3c61cfec1f178e5c9f7858584049b6093f843bca541f94120920/numpy-2.2.6-cp310-cp310-musllinux_1_2_x86_64.whl", hash = "sha256:8fc377d995680230e83241d8a96def29f204b5782f371c532579b4f20607a289", size = 18614185, upload-time = "2025-05-17T21:30:18.703Z" },
    { url = "https://files.pythonhosted.org/packages/5b/c5/0064b1b7e7c89137b471ccec1fd2282fceaae0ab3a9550f2568782d80357/numpy-2.2.6-cp310-cp310-win32.whl", hash = "sha256:b093dd74e50a8cba3e873868d9e93a85b78e0daf2e98c6797566ad8044e8363d", size = 6527149, upload-time = "2025-05-17T21:30:29.788Z" },
    { url = "https://files.pythonhosted.org/packages/a3/dd/4b822569d6b96c39d1215dbae0582fd99954dcbcf0c1a13c61783feaca3f/numpy-2.2.6-cp310-cp310-win_amd64.whl", hash = "sha256:f0fd6321b839904e15c46e0d257fdd101dd7f530fe03fd6359c1ea63738703f3", size = 12904620, upload-time = "2025-05-17T21:30:48.994Z" },
    { url = "https://files.pythonhosted.org/packages/da/a8/4f83e2aa666a9fbf56d6118faaaf5f1974d456b1823fda0a176eff722839/numpy-2.2.6-cp311-cp311-macosx_10_9_x86_64.whl", hash = "sha256:f9f1adb22318e121c5c69a09142811a201ef17ab257a1e66ca3025065b7f53ae", size = 21176963, upload-time = "2025-05-17T21:31:19.36Z" },
    { url = "https://files.pythonhosted.org/packages/b3/2b/64e1affc7972decb74c9e29e5649fac940514910960ba25cd9af4488b66c/numpy-2.2.6-cp311-cp311-macosx_11_0_arm64.whl", hash = "sha256:c820a93b0255bc360f53eca31a0e676fd1101f673dda8da93454a12e23fc5f7a", size = 14406743, upload-time = "2025-05-17T21:31:41.087Z" },
    { url = "https://files.pythonhosted.org/packages/4a/9f/0121e375000b5e50ffdd8b25bf78d8e1a5aa4cca3f185d41265198c7b834/numpy-2.2.6-cp311-cp311-macosx_14_0_arm64.whl", hash = "sha256:3d70692235e759f260c3d837193090014aebdf026dfd167834bcba43e30c2a42", size = 5352616, upload-time = "2025-05-17T21:31:50.072Z" },
    { url = "https://files.pythonhosted.org/packages/31/0d/b48c405c91693635fbe2dcd7bc84a33a602add5f63286e024d3b6741411c/numpy-2.2.6-cp311-cp311-macosx_14_0_x86_64.whl", hash = "sha256:481b49095335f8eed42e39e8041327c05b0f6f4780488f61286ed3c01368d491", size = 6889579, upload-time = "2025-05-17T21:32:01.712Z" },
    { url = "https://files.pythonhosted.org/packages/52/b8/7f0554d49b565d0171eab6e99001846882000883998e7b7d9f0d98b1f934/numpy-2.2.6-cp311-cp311-manylinux_2_17_aarch64.manylinux2014_aarch64.whl", hash = "sha256:b64d8d4d17135e00c8e346e0a738deb17e754230d7e0810ac5012750bbd85a5a", size = 14312005, upload-time = "2025-05-17T21:32:23.332Z" },
    { url = "https://files.pythonhosted.org/packages/b3/dd/2238b898e51bd6d389b7389ffb20d7f4c10066d80351187ec8e303a5a475/numpy-2.2.6-cp311-cp311-manylinux_2_17_x86_64.manylinux2014_x86_64.whl", hash = "sha256:ba10f8411898fc418a521833e014a77d3ca01c15b0c6cdcce6a0d2897e6dbbdf", size = 16821570, upload-time = "2025-05-17T21:32:47.991Z" },
    { url = "https://files.pythonhosted.org/packages/83/6c/44d0325722cf644f191042bf47eedad61c1e6df2432ed65cbe28509d404e/numpy-2.2.6-cp311-cp311-musllinux_1_2_aarch64.whl", hash = "sha256:bd48227a919f1bafbdda0583705e547892342c26fb127219d60a5c36882609d1", size = 15818548, upload-time = "2025-05-17T21:33:11.728Z" },
    { url = "https://files.pythonhosted.org/packages/ae/9d/81e8216030ce66be25279098789b665d49ff19eef08bfa8cb96d4957f422/numpy-2.2.6-cp311-cp311-musllinux_1_2_x86_64.whl", hash = "sha256:9551a499bf125c1d4f9e250377c1ee2eddd02e01eac6644c080162c0c51778ab", size = 18620521, upload-time = "2025-05-17T21:33:39.139Z" },
    { url = "https://files.pythonhosted.org/packages/6a/fd/e19617b9530b031db51b0926eed5345ce8ddc669bb3bc0044b23e275ebe8/numpy-2.2.6-cp311-cp311-win32.whl", hash = "sha256:0678000bb9ac1475cd454c6b8c799206af8107e310843532b04d49649c717a47", size = 6525866, upload-time = "2025-05-17T21:33:50.273Z" },
    { url = "https://files.pythonhosted.org/packages/31/0a/f354fb7176b81747d870f7991dc763e157a934c717b67b58456bc63da3df/numpy-2.2.6-cp311-cp311-win_amd64.whl", hash = "sha256:e8213002e427c69c45a52bbd94163084025f533a55a59d6f9c5b820774ef3303", size = 12907455, upload-time = "2025-05-17T21:34:09.135Z" },
    { url = "https://files.pythonhosted.org/packages/82/5d/c00588b6cf18e1da539b45d3598d3557084990dcc4331960c15ee776ee41/numpy-2.2.6-cp312-cp312-macosx_10_13_x86_64.whl", hash = "sha256:41c5a21f4a04fa86436124d388f6ed60a9343a6f767fced1a8a71c3fbca038ff", size = 20875348, upload-time = "2025-05-17T21:34:39.648Z" },
    { url = "https://files.pythonhosted.org/packages/66/ee/560deadcdde6c2f90200450d5938f63a34b37e27ebff162810f716f6a230/numpy-2.2.6-cp312-cp312-macosx_11_0_arm64.whl", hash = "sha256:de749064336d37e340f640b05f24e9e3dd678c57318c7289d222a8a2f543e90c", size = 14119362, upload-time = "2025-05-17T21:35:01.241Z" },
    { url = "https://files.pythonhosted.org/packages/3c/65/4baa99f1c53b30adf0acd9a5519078871ddde8d2339dc5a7fde80d9d87da/numpy-2.2.6-cp312-cp312-macosx_14_0_arm64.whl", hash = "sha256:894b3a42502226a1cac872f840030665f33326fc3dac8e57c607905773cdcde3", size = 5084103, upload-time = "2025-05-17T21:35:10.622Z" },
    { url = "https://files.pythonhosted.org/packages/cc/89/e5a34c071a0570cc40c9a54eb472d113eea6d002e9ae12bb3a8407fb912e/numpy-2.2.6-cp312-cp312-macosx_14_0_x86_64.whl", hash = "sha256:71594f7c51a18e728451bb50cc60a3ce4e6538822731b2933209a1f3614e9282", size = 6625382, upload-time = "2025-05-17T21:35:21.414Z" },
    { url = "https://files.pythonhosted.org/packages/f8/35/8c80729f1ff76b3921d5c9487c7ac3de9b2a103b1cd05e905b3090513510/numpy-2.2.6-cp312-cp312-manylinux_2_17_aarch64.manylinux2014_aarch64.whl", hash = "sha256:f2618db89be1b4e05f7a1a847a9c1c0abd63e63a1607d892dd54668dd92faf87", size = 14018462, upload-time = "2025-05-17T21:35:42.174Z" },
    { url = "https://files.pythonhosted.org/packages/8c/3d/1e1db36cfd41f895d266b103df00ca5b3cbe965184df824dec5c08c6b803/numpy-2.2.6-cp312-cp312-manylinux_2_17_x86_64.manylinux2014_x86_64.whl", hash = "sha256:fd83c01228a688733f1ded5201c678f0c53ecc1006ffbc404db9f7a899ac6249", size = 16527618, upload-time = "2025-05-17T21:36:06.711Z" },
    { url = "https://files.pythonhosted.org/packages/61/c6/03ed30992602c85aa3cd95b9070a514f8b3c33e31124694438d88809ae36/numpy-2.2.6-cp312-cp312-musllinux_1_2_aarch64.whl", hash = "sha256:37c0ca431f82cd5fa716eca9506aefcabc247fb27ba69c5062a6d3ade8cf8f49", size = 15505511, upload-time = "2025-05-17T21:36:29.965Z" },
    { url = "https://files.pythonhosted.org/packages/b7/25/5761d832a81df431e260719ec45de696414266613c9ee268394dd5ad8236/numpy-2.2.6-cp312-cp312-musllinux_1_2_x86_64.whl", hash = "sha256:fe27749d33bb772c80dcd84ae7e8df2adc920ae8297400dabec45f0dedb3f6de", size = 18313783, upload-time = "2025-05-17T21:36:56.883Z" },
    { url = "https://files.pythonhosted.org/packages/57/0a/72d5a3527c5ebffcd47bde9162c39fae1f90138c961e5296491ce778e682/numpy-2.2.6-cp312-cp312-win32.whl", hash = "sha256:4eeaae00d789f66c7a25ac5f34b71a7035bb474e679f410e5e1a94deb24cf2d4", size = 6246506, upload-time = "2025-05-17T21:37:07.368Z" },
    { url = "https://files.pythonhosted.org/packages/36/fa/8c9210162ca1b88529ab76b41ba02d433fd54fecaf6feb70ef9f124683f1/numpy-2.2.6-cp312-cp312-win_amd64.whl", hash = "sha256:c1f9540be57940698ed329904db803cf7a402f3fc200bfe599334c9bd84a40b2", size = 12614190, upload-time = "2025-05-17T21:37:26.213Z" },
    { url = "https://files.pythonhosted.org/packages/f9/5c/6657823f4f594f72b5471f1db1ab12e26e890bb2e41897522d134d2a3e81/numpy-2.2.6-cp313-cp313-macosx_10_13_x86_64.whl", hash = "sha256:0811bb762109d9708cca4d0b13c4f67146e3c3b7cf8d34018c722adb2d957c84", size = 20867828, upload-time = "2025-05-17T21:37:56.699Z" },
    { url = "https://files.pythonhosted.org/packages/dc/9e/14520dc3dadf3c803473bd07e9b2bd1b69bc583cb2497b47000fed2fa92f/numpy-2.2.6-cp313-cp313-macosx_11_0_arm64.whl", hash = "sha256:287cc3162b6f01463ccd86be154f284d0893d2b3ed7292439ea97eafa8170e0b", size = 14143006, upload-time = "2025-05-17T21:38:18.291Z" },
    { url = "https://files.pythonhosted.org/packages/4f/06/7e96c57d90bebdce9918412087fc22ca9851cceaf5567a45c1f404480e9e/numpy-2.2.6-cp313-cp313-macosx_14_0_arm64.whl", hash = "sha256:f1372f041402e37e5e633e586f62aa53de2eac8d98cbfb822806ce4bbefcb74d", size = 5076765, upload-time = "2025-05-17T21:38:27.319Z" },
    { url = "https://files.pythonhosted.org/packages/73/ed/63d920c23b4289fdac96ddbdd6132e9427790977d5457cd132f18e76eae0/numpy-2.2.6-cp313-cp313-macosx_14_0_x86_64.whl", hash = "sha256:55a4d33fa519660d69614a9fad433be87e5252f4b03850642f88993f7b2ca566", size = 6617736, upload-time = "2025-05-17T21:38:38.141Z" },
    { url = "https://files.pythonhosted.org/packages/85/c5/e19c8f99d83fd377ec8c7e0cf627a8049746da54afc24ef0a0cb73d5dfb5/numpy-2.2.6-cp313-cp313-manylinux_2_17_aarch64.manylinux2014_aarch64.whl", hash = "sha256:f92729c95468a2f4f15e9bb94c432a9229d0d50de67304399627a943201baa2f", size = 14010719, upload-time = "2025-05-17T21:38:58.433Z" },
    { url = "https://files.pythonhosted.org/packages/19/49/4df9123aafa7b539317bf6d342cb6d227e49f7a35b99c287a6109b13dd93/numpy-2.2.6-cp313-cp313-manylinux_2_17_x86_64.manylinux2014_x86_64.whl", hash = "sha256:1bc23a79bfabc5d056d106f9befb8d50c31ced2fbc70eedb8155aec74a45798f", size = 16526072, upload-time = "2025-05-17T21:39:22.638Z" },
    { url = "https://files.pythonhosted.org/packages/b2/6c/04b5f47f4f32f7c2b0e7260442a8cbcf8168b0e1a41ff1495da42f42a14f/numpy-2.2.6-cp313-cp313-musllinux_1_2_aarch64.whl", hash = "sha256:e3143e4451880bed956e706a3220b4e5cf6172ef05fcc397f6f36a550b1dd868", size = 15503213, upload-time = "2025-05-17T21:39:45.865Z" },
    { url = "https://files.pythonhosted.org/packages/17/0a/5cd92e352c1307640d5b6fec1b2ffb06cd0dabe7d7b8227f97933d378422/numpy-2.2.6-cp313-cp313-musllinux_1_2_x86_64.whl", hash = "sha256:b4f13750ce79751586ae2eb824ba7e1e8dba64784086c98cdbbcc6a42112ce0d", size = 18316632, upload-time = "2025-05-17T21:40:13.331Z" },
    { url = "https://files.pythonhosted.org/packages/f0/3b/5cba2b1d88760ef86596ad0f3d484b1cbff7c115ae2429678465057c5155/numpy-2.2.6-cp313-cp313-win32.whl", hash = "sha256:5beb72339d9d4fa36522fc63802f469b13cdbe4fdab4a288f0c441b74272ebfd", size = 6244532, upload-time = "2025-05-17T21:43:46.099Z" },
    { url = "https://files.pythonhosted.org/packages/cb/3b/d58c12eafcb298d4e6d0d40216866ab15f59e55d148a5658bb3132311fcf/numpy-2.2.6-cp313-cp313-win_amd64.whl", hash = "sha256:b0544343a702fa80c95ad5d3d608ea3599dd54d4632df855e4c8d24eb6ecfa1c", size = 12610885, upload-time = "2025-05-17T21:44:05.145Z" },
    { url = "https://files.pythonhosted.org/packages/6b/9e/4bf918b818e516322db999ac25d00c75788ddfd2d2ade4fa66f1f38097e1/numpy-2.2.6-cp313-cp313t-macosx_10_13_x86_64.whl", hash = "sha256:0bca768cd85ae743b2affdc762d617eddf3bcf8724435498a1e80132d04879e6", size = 20963467, upload-time = "2025-05-17T21:40:44Z" },
    { url = "https://files.pythonhosted.org/packages/61/66/d2de6b291507517ff2e438e13ff7b1e2cdbdb7cb40b3ed475377aece69f9/numpy-2.2.6-cp313-cp313t-macosx_11_0_arm64.whl", hash = "sha256:fc0c5673685c508a142ca65209b4e79ed6740a4ed6b2267dbba90f34b0b3cfda", size = 14225144, upload-time = "2025-05-17T21:41:05.695Z" },
    { url = "https://files.pythonhosted.org/packages/e4/25/480387655407ead912e28ba3a820bc69af9adf13bcbe40b299d454ec011f/numpy-2.2.6-cp313-cp313t-macosx_14_0_arm64.whl", hash = "sha256:5bd4fc3ac8926b3819797a7c0e2631eb889b4118a9898c84f585a54d475b7e40", size = 5200217, upload-time = "2025-05-17T21:41:15.903Z" },
    { url = "https://files.pythonhosted.org/packages/aa/4a/6e313b5108f53dcbf3aca0c0f3e9c92f4c10ce57a0a721851f9785872895/numpy-2.2.6-cp313-cp313t-macosx_14_0_x86_64.whl", hash = "sha256:fee4236c876c4e8369388054d02d0e9bb84821feb1a64dd59e137e6511a551f8", size = 6712014, upload-time = "2025-05-17T21:41:27.321Z" },
    { url = "https://files.pythonhosted.org/packages/b7/30/172c2d5c4be71fdf476e9de553443cf8e25feddbe185e0bd88b096915bcc/numpy-2.2.6-cp313-cp313t-manylinux_2_17_aarch64.manylinux2014_aarch64.whl", hash = "sha256:e1dda9c7e08dc141e0247a5b8f49cf05984955246a327d4c48bda16821947b2f", size = 14077935, upload-time = "2025-05-17T21:41:49.738Z" },
    { url = "https://files.pythonhosted.org/packages/12/fb/9e743f8d4e4d3c710902cf87af3512082ae3d43b945d5d16563f26ec251d/numpy-2.2.6-cp313-cp313t-manylinux_2_17_x86_64.manylinux2014_x86_64.whl", hash = "sha256:f447e6acb680fd307f40d3da4852208af94afdfab89cf850986c3ca00562f4fa", size = 16600122, upload-time = "2025-05-17T21:42:14.046Z" },
    { url = "https://files.pythonhosted.org/packages/12/75/ee20da0e58d3a66f204f38916757e01e33a9737d0b22373b3eb5a27358f9/numpy-2.2.6-cp313-cp313t-musllinux_1_2_aarch64.whl", hash = "sha256:389d771b1623ec92636b0786bc4ae56abafad4a4c513d36a55dce14bd9ce8571", size = 15586143, upload-time = "2025-05-17T21:42:37.464Z" },
    { url = "https://files.pythonhosted.org/packages/76/95/bef5b37f29fc5e739947e9ce5179ad402875633308504a52d188302319c8/numpy-2.2.6-cp313-cp313t-musllinux_1_2_x86_64.whl", hash = "sha256:8e9ace4a37db23421249ed236fdcdd457d671e25146786dfc96835cd951aa7c1", size = 18385260, upload-time = "2025-05-17T21:43:05.189Z" },
    { url = "https://files.pythonhosted.org/packages/09/04/f2f83279d287407cf36a7a8053a5abe7be3622a4363337338f2585e4afda/numpy-2.2.6-cp313-cp313t-win32.whl", hash = "sha256:038613e9fb8c72b0a41f025a7e4c3f0b7a1b5d768ece4796b674c8f3fe13efff", size = 6377225, upload-time = "2025-05-17T21:43:16.254Z" },
    { url = "https://files.pythonhosted.org/packages/67/0e/35082d13c09c02c011cf21570543d202ad929d961c02a147493cb0c2bdf5/numpy-2.2.6-cp313-cp313t-win_amd64.whl", hash = "sha256:6031dd6dfecc0cf9f668681a37648373bddd6421fff6c66ec1624eed0180ee06", size = 12771374, upload-time = "2025-05-17T21:43:35.479Z" },
    { url = "https://files.pythonhosted.org/packages/9e/3b/d94a75f4dbf1ef5d321523ecac21ef23a3cd2ac8b78ae2aac40873590229/numpy-2.2.6-pp310-pypy310_pp73-macosx_10_15_x86_64.whl", hash = "sha256:0b605b275d7bd0c640cad4e5d30fa701a8d59302e127e5f79138ad62762c3e3d", size = 21040391, upload-time = "2025-05-17T21:44:35.948Z" },
    { url = "https://files.pythonhosted.org/packages/17/f4/09b2fa1b58f0fb4f7c7963a1649c64c4d315752240377ed74d9cd878f7b5/numpy-2.2.6-pp310-pypy310_pp73-macosx_14_0_x86_64.whl", hash = "sha256:7befc596a7dc9da8a337f79802ee8adb30a552a94f792b9c9d18c840055907db", size = 6786754, upload-time = "2025-05-17T21:44:47.446Z" },
    { url = "https://files.pythonhosted.org/packages/af/30/feba75f143bdc868a1cc3f44ccfa6c4b9ec522b36458e738cd00f67b573f/numpy-2.2.6-pp310-pypy310_pp73-manylinux_2_17_x86_64.manylinux2014_x86_64.whl", hash = "sha256:ce47521a4754c8f4593837384bd3424880629f718d87c5d44f8ed763edd63543", size = 16643476, upload-time = "2025-05-17T21:45:11.871Z" },
    { url = "https://files.pythonhosted.org/packages/37/48/ac2a9584402fb6c0cd5b5d1a91dcf176b15760130dd386bbafdbfe3640bf/numpy-2.2.6-pp310-pypy310_pp73-win_amd64.whl", hash = "sha256:d042d24c90c41b54fd506da306759e06e568864df8ec17ccc17e9e884634fd00", size = 12812666, upload-time = "2025-05-17T21:45:31.426Z" },
]

[[package]]
name = "numpy"
version = "2.3.4"
source = { registry = "https://pypi.org/simple" }
resolution-markers = [
    "python_full_version >= '3.13'",
    "python_full_version == '3.12.*'",
    "python_full_version == '3.11.*'",
]
sdist = { url = "https://files.pythonhosted.org/packages/b5/f4/098d2270d52b41f1bd7db9fc288aaa0400cb48c2a3e2af6fa365d9720947/numpy-2.3.4.tar.gz", hash = "sha256:a7d018bfedb375a8d979ac758b120ba846a7fe764911a64465fd87b8729f4a6a", size = 20582187, upload-time = "2025-10-15T16:18:11.77Z" }
wheels = [
    { url = "https://files.pythonhosted.org/packages/60/e7/0e07379944aa8afb49a556a2b54587b828eb41dc9adc56fb7615b678ca53/numpy-2.3.4-cp311-cp311-macosx_10_9_x86_64.whl", hash = "sha256:e78aecd2800b32e8347ce49316d3eaf04aed849cd5b38e0af39f829a4e59f5eb", size = 21259519, upload-time = "2025-10-15T16:15:19.012Z" },
    { url = "https://files.pythonhosted.org/packages/d0/cb/5a69293561e8819b09e34ed9e873b9a82b5f2ade23dce4c51dc507f6cfe1/numpy-2.3.4-cp311-cp311-macosx_11_0_arm64.whl", hash = "sha256:7fd09cc5d65bda1e79432859c40978010622112e9194e581e3415a3eccc7f43f", size = 14452796, upload-time = "2025-10-15T16:15:23.094Z" },
    { url = "https://files.pythonhosted.org/packages/e4/04/ff11611200acd602a1e5129e36cfd25bf01ad8e5cf927baf2e90236eb02e/numpy-2.3.4-cp311-cp311-macosx_14_0_arm64.whl", hash = "sha256:1b219560ae2c1de48ead517d085bc2d05b9433f8e49d0955c82e8cd37bd7bf36", size = 5381639, upload-time = "2025-10-15T16:15:25.572Z" },
    { url = "https://files.pythonhosted.org/packages/ea/77/e95c757a6fe7a48d28a009267408e8aa382630cc1ad1db7451b3bc21dbb4/numpy-2.3.4-cp311-cp311-macosx_14_0_x86_64.whl", hash = "sha256:bafa7d87d4c99752d07815ed7a2c0964f8ab311eb8168f41b910bd01d15b6032", size = 6914296, upload-time = "2025-10-15T16:15:27.079Z" },
    { url = "https://files.pythonhosted.org/packages/a3/d2/137c7b6841c942124eae921279e5c41b1c34bab0e6fc60c7348e69afd165/numpy-2.3.4-cp311-cp311-manylinux_2_27_aarch64.manylinux_2_28_aarch64.whl", hash = "sha256:36dc13af226aeab72b7abad501d370d606326a0029b9f435eacb3b8c94b8a8b7", size = 14591904, upload-time = "2025-10-15T16:15:29.044Z" },
    { url = "https://files.pythonhosted.org/packages/bb/32/67e3b0f07b0aba57a078c4ab777a9e8e6bc62f24fb53a2337f75f9691699/numpy-2.3.4-cp311-cp311-manylinux_2_27_x86_64.manylinux_2_28_x86_64.whl", hash = "sha256:a7b2f9a18b5ff9824a6af80de4f37f4ec3c2aab05ef08f51c77a093f5b89adda", size = 16939602, upload-time = "2025-10-15T16:15:31.106Z" },
    { url = "https://files.pythonhosted.org/packages/95/22/9639c30e32c93c4cee3ccdb4b09c2d0fbff4dcd06d36b357da06146530fb/numpy-2.3.4-cp311-cp311-musllinux_1_2_aarch64.whl", hash = "sha256:9984bd645a8db6ca15d850ff996856d8762c51a2239225288f08f9050ca240a0", size = 16372661, upload-time = "2025-10-15T16:15:33.546Z" },
    { url = "https://files.pythonhosted.org/packages/12/e9/a685079529be2b0156ae0c11b13d6be647743095bb51d46589e95be88086/numpy-2.3.4-cp311-cp311-musllinux_1_2_x86_64.whl", hash = "sha256:64c5825affc76942973a70acf438a8ab618dbd692b84cd5ec40a0a0509edc09a", size = 18884682, upload-time = "2025-10-15T16:15:36.105Z" },
    { url = "https://files.pythonhosted.org/packages/cf/85/f6f00d019b0cc741e64b4e00ce865a57b6bed945d1bbeb1ccadbc647959b/numpy-2.3.4-cp311-cp311-win32.whl", hash = "sha256:ed759bf7a70342f7817d88376eb7142fab9fef8320d6019ef87fae05a99874e1", size = 6570076, upload-time = "2025-10-15T16:15:38.225Z" },
    { url = "https://files.pythonhosted.org/packages/7d/10/f8850982021cb90e2ec31990291f9e830ce7d94eef432b15066e7cbe0bec/numpy-2.3.4-cp311-cp311-win_amd64.whl", hash = "sha256:faba246fb30ea2a526c2e9645f61612341de1a83fb1e0c5edf4ddda5a9c10996", size = 13089358, upload-time = "2025-10-15T16:15:40.404Z" },
    { url = "https://files.pythonhosted.org/packages/d1/ad/afdd8351385edf0b3445f9e24210a9c3971ef4de8fd85155462fc4321d79/numpy-2.3.4-cp311-cp311-win_arm64.whl", hash = "sha256:4c01835e718bcebe80394fd0ac66c07cbb90147ebbdad3dcecd3f25de2ae7e2c", size = 10462292, upload-time = "2025-10-15T16:15:42.896Z" },
    { url = "https://files.pythonhosted.org/packages/96/7a/02420400b736f84317e759291b8edaeee9dc921f72b045475a9cbdb26b17/numpy-2.3.4-cp312-cp312-macosx_10_13_x86_64.whl", hash = "sha256:ef1b5a3e808bc40827b5fa2c8196151a4c5abe110e1726949d7abddfe5c7ae11", size = 20957727, upload-time = "2025-10-15T16:15:44.9Z" },
    { url = "https://files.pythonhosted.org/packages/18/90/a014805d627aa5750f6f0e878172afb6454552da929144b3c07fcae1bb13/numpy-2.3.4-cp312-cp312-macosx_11_0_arm64.whl", hash = "sha256:c2f91f496a87235c6aaf6d3f3d89b17dba64996abadccb289f48456cff931ca9", size = 14187262, upload-time = "2025-10-15T16:15:47.761Z" },
    { url = "https://files.pythonhosted.org/packages/c7/e4/0a94b09abe89e500dc748e7515f21a13e30c5c3fe3396e6d4ac108c25fca/numpy-2.3.4-cp312-cp312-macosx_14_0_arm64.whl", hash = "sha256:f77e5b3d3da652b474cc80a14084927a5e86a5eccf54ca8ca5cbd697bf7f2667", size = 5115992, upload-time = "2025-10-15T16:15:50.144Z" },
    { url = "https://files.pythonhosted.org/packages/88/dd/db77c75b055c6157cbd4f9c92c4458daef0dd9cbe6d8d2fe7f803cb64c37/numpy-2.3.4-cp312-cp312-macosx_14_0_x86_64.whl", hash = "sha256:8ab1c5f5ee40d6e01cbe96de5863e39b215a4d24e7d007cad56c7184fdf4aeef", size = 6648672, upload-time = "2025-10-15T16:15:52.442Z" },
    { url = "https://files.pythonhosted.org/packages/e1/e6/e31b0d713719610e406c0ea3ae0d90760465b086da8783e2fd835ad59027/numpy-2.3.4-cp312-cp312-manylinux_2_27_aarch64.manylinux_2_28_aarch64.whl", hash = "sha256:77b84453f3adcb994ddbd0d1c5d11db2d6bda1a2b7fd5ac5bd4649d6f5dc682e", size = 14284156, upload-time = "2025-10-15T16:15:54.351Z" },
    { url = "https://files.pythonhosted.org/packages/f9/58/30a85127bfee6f108282107caf8e06a1f0cc997cb6b52cdee699276fcce4/numpy-2.3.4-cp312-cp312-manylinux_2_27_x86_64.manylinux_2_28_x86_64.whl", hash = "sha256:4121c5beb58a7f9e6dfdee612cb24f4df5cd4db6e8261d7f4d7450a997a65d6a", size = 16641271, upload-time = "2025-10-15T16:15:56.67Z" },
    { url = "https://files.pythonhosted.org/packages/06/f2/2e06a0f2adf23e3ae29283ad96959267938d0efd20a2e25353b70065bfec/numpy-2.3.4-cp312-cp312-musllinux_1_2_aarch64.whl", hash = "sha256:65611ecbb00ac9846efe04db15cbe6186f562f6bb7e5e05f077e53a599225d16", size = 16059531, upload-time = "2025-10-15T16:15:59.412Z" },
    { url = "https://files.pythonhosted.org/packages/b0/e7/b106253c7c0d5dc352b9c8fab91afd76a93950998167fa3e5afe4ef3a18f/numpy-2.3.4-cp312-cp312-musllinux_1_2_x86_64.whl", hash = "sha256:dabc42f9c6577bcc13001b8810d300fe814b4cfbe8a92c873f269484594f9786", size = 18578983, upload-time = "2025-10-15T16:16:01.804Z" },
    { url = "https://files.pythonhosted.org/packages/73/e3/04ecc41e71462276ee867ccbef26a4448638eadecf1bc56772c9ed6d0255/numpy-2.3.4-cp312-cp312-win32.whl", hash = "sha256:a49d797192a8d950ca59ee2d0337a4d804f713bb5c3c50e8db26d49666e351dc", size = 6291380, upload-time = "2025-10-15T16:16:03.938Z" },
    { url = "https://files.pythonhosted.org/packages/3d/a8/566578b10d8d0e9955b1b6cd5db4e9d4592dd0026a941ff7994cedda030a/numpy-2.3.4-cp312-cp312-win_amd64.whl", hash = "sha256:985f1e46358f06c2a09921e8921e2c98168ed4ae12ccd6e5e87a4f1857923f32", size = 12787999, upload-time = "2025-10-15T16:16:05.801Z" },
    { url = "https://files.pythonhosted.org/packages/58/22/9c903a957d0a8071b607f5b1bff0761d6e608b9a965945411f867d515db1/numpy-2.3.4-cp312-cp312-win_arm64.whl", hash = "sha256:4635239814149e06e2cb9db3dd584b2fa64316c96f10656983b8026a82e6e4db", size = 10197412, upload-time = "2025-10-15T16:16:07.854Z" },
    { url = "https://files.pythonhosted.org/packages/57/7e/b72610cc91edf138bc588df5150957a4937221ca6058b825b4725c27be62/numpy-2.3.4-cp313-cp313-macosx_10_13_x86_64.whl", hash = "sha256:c090d4860032b857d94144d1a9976b8e36709e40386db289aaf6672de2a81966", size = 20950335, upload-time = "2025-10-15T16:16:10.304Z" },
    { url = "https://files.pythonhosted.org/packages/3e/46/bdd3370dcea2f95ef14af79dbf81e6927102ddf1cc54adc0024d61252fd9/numpy-2.3.4-cp313-cp313-macosx_11_0_arm64.whl", hash = "sha256:a13fc473b6db0be619e45f11f9e81260f7302f8d180c49a22b6e6120022596b3", size = 14179878, upload-time = "2025-10-15T16:16:12.595Z" },
    { url = "https://files.pythonhosted.org/packages/ac/01/5a67cb785bda60f45415d09c2bc245433f1c68dd82eef9c9002c508b5a65/numpy-2.3.4-cp313-cp313-macosx_14_0_arm64.whl", hash = "sha256:3634093d0b428e6c32c3a69b78e554f0cd20ee420dcad5a9f3b2a63762ce4197", size = 5108673, upload-time = "2025-10-15T16:16:14.877Z" },
    { url = "https://files.pythonhosted.org/packages/c2/cd/8428e23a9fcebd33988f4cb61208fda832800ca03781f471f3727a820704/numpy-2.3.4-cp313-cp313-macosx_14_0_x86_64.whl", hash = "sha256:043885b4f7e6e232d7df4f51ffdef8c36320ee9d5f227b380ea636722c7ed12e", size = 6641438, upload-time = "2025-10-15T16:16:16.805Z" },
    { url = "https://files.pythonhosted.org/packages/3e/d1/913fe563820f3c6b079f992458f7331278dcd7ba8427e8e745af37ddb44f/numpy-2.3.4-cp313-cp313-manylinux_2_27_aarch64.manylinux_2_28_aarch64.whl", hash = "sha256:4ee6a571d1e4f0ea6d5f22d6e5fbd6ed1dc2b18542848e1e7301bd190500c9d7", size = 14281290, upload-time = "2025-10-15T16:16:18.764Z" },
    { url = "https://files.pythonhosted.org/packages/9e/7e/7d306ff7cb143e6d975cfa7eb98a93e73495c4deabb7d1b5ecf09ea0fd69/numpy-2.3.4-cp313-cp313-manylinux_2_27_x86_64.manylinux_2_28_x86_64.whl", hash = "sha256:fc8a63918b04b8571789688b2780ab2b4a33ab44bfe8ccea36d3eba51228c953", size = 16636543, upload-time = "2025-10-15T16:16:21.072Z" },
    { url = "https://files.pythonhosted.org/packages/47/6a/8cfc486237e56ccfb0db234945552a557ca266f022d281a2f577b98e955c/numpy-2.3.4-cp313-cp313-musllinux_1_2_aarch64.whl", hash = "sha256:40cc556d5abbc54aabe2b1ae287042d7bdb80c08edede19f0c0afb36ae586f37", size = 16056117, upload-time = "2025-10-15T16:16:23.369Z" },
    { url = "https://files.pythonhosted.org/packages/b1/0e/42cb5e69ea901e06ce24bfcc4b5664a56f950a70efdcf221f30d9615f3f3/numpy-2.3.4-cp313-cp313-musllinux_1_2_x86_64.whl", hash = "sha256:ecb63014bb7f4ce653f8be7f1df8cbc6093a5a2811211770f6606cc92b5a78fd", size = 18577788, upload-time = "2025-10-15T16:16:27.496Z" },
    { url = "https://files.pythonhosted.org/packages/86/92/41c3d5157d3177559ef0a35da50f0cda7fa071f4ba2306dd36818591a5bc/numpy-2.3.4-cp313-cp313-win32.whl", hash = "sha256:e8370eb6925bb8c1c4264fec52b0384b44f675f191df91cbe0140ec9f0955646", size = 6282620, upload-time = "2025-10-15T16:16:29.811Z" },
    { url = "https://files.pythonhosted.org/packages/09/97/fd421e8bc50766665ad35536c2bb4ef916533ba1fdd053a62d96cc7c8b95/numpy-2.3.4-cp313-cp313-win_amd64.whl", hash = "sha256:56209416e81a7893036eea03abcb91c130643eb14233b2515c90dcac963fe99d", size = 12784672, upload-time = "2025-10-15T16:16:31.589Z" },
    { url = "https://files.pythonhosted.org/packages/ad/df/5474fb2f74970ca8eb978093969b125a84cc3d30e47f82191f981f13a8a0/numpy-2.3.4-cp313-cp313-win_arm64.whl", hash = "sha256:a700a4031bc0fd6936e78a752eefb79092cecad2599ea9c8039c548bc097f9bc", size = 10196702, upload-time = "2025-10-15T16:16:33.902Z" },
    { url = "https://files.pythonhosted.org/packages/11/83/66ac031464ec1767ea3ed48ce40f615eb441072945e98693bec0bcd056cc/numpy-2.3.4-cp313-cp313t-macosx_10_13_x86_64.whl", hash = "sha256:86966db35c4040fdca64f0816a1c1dd8dbd027d90fca5a57e00e1ca4cd41b879", size = 21049003, upload-time = "2025-10-15T16:16:36.101Z" },
    { url = "https://files.pythonhosted.org/packages/5f/99/5b14e0e686e61371659a1d5bebd04596b1d72227ce36eed121bb0aeab798/numpy-2.3.4-cp313-cp313t-macosx_11_0_arm64.whl", hash = "sha256:838f045478638b26c375ee96ea89464d38428c69170360b23a1a50fa4baa3562", size = 14302980, upload-time = "2025-10-15T16:16:39.124Z" },
    { url = "https://files.pythonhosted.org/packages/2c/44/e9486649cd087d9fc6920e3fc3ac2aba10838d10804b1e179fb7cbc4e634/numpy-2.3.4-cp313-cp313t-macosx_14_0_arm64.whl", hash = "sha256:d7315ed1dab0286adca467377c8381cd748f3dc92235f22a7dfc42745644a96a", size = 5231472, upload-time = "2025-10-15T16:16:41.168Z" },
    { url = "https://files.pythonhosted.org/packages/3e/51/902b24fa8887e5fe2063fd61b1895a476d0bbf46811ab0c7fdf4bd127345/numpy-2.3.4-cp313-cp313t-macosx_14_0_x86_64.whl", hash = "sha256:84f01a4d18b2cc4ade1814a08e5f3c907b079c847051d720fad15ce37aa930b6", size = 6739342, upload-time = "2025-10-15T16:16:43.777Z" },
    { url = "https://files.pythonhosted.org/packages/34/f1/4de9586d05b1962acdcdb1dc4af6646361a643f8c864cef7c852bf509740/numpy-2.3.4-cp313-cp313t-manylinux_2_27_aarch64.manylinux_2_28_aarch64.whl", hash = "sha256:817e719a868f0dacde4abdfc5c1910b301877970195db9ab6a5e2c4bd5b121f7", size = 14354338, upload-time = "2025-10-15T16:16:46.081Z" },
    { url = "https://files.pythonhosted.org/packages/1f/06/1c16103b425de7969d5a76bdf5ada0804b476fed05d5f9e17b777f1cbefd/numpy-2.3.4-cp313-cp313t-manylinux_2_27_x86_64.manylinux_2_28_x86_64.whl", hash = "sha256:85e071da78d92a214212cacea81c6da557cab307f2c34b5f85b628e94803f9c0", size = 16702392, upload-time = "2025-10-15T16:16:48.455Z" },
    { url = "https://files.pythonhosted.org/packages/34/b2/65f4dc1b89b5322093572b6e55161bb42e3e0487067af73627f795cc9d47/numpy-2.3.4-cp313-cp313t-musllinux_1_2_aarch64.whl", hash = "sha256:2ec646892819370cf3558f518797f16597b4e4669894a2ba712caccc9da53f1f", size = 16134998, upload-time = "2025-10-15T16:16:51.114Z" },
    { url = "https://files.pythonhosted.org/packages/d4/11/94ec578896cdb973aaf56425d6c7f2aff4186a5c00fac15ff2ec46998b46/numpy-2.3.4-cp313-cp313t-musllinux_1_2_x86_64.whl", hash = "sha256:035796aaaddfe2f9664b9a9372f089cfc88bd795a67bd1bfe15e6e770934cf64", size = 18651574, upload-time = "2025-10-15T16:16:53.429Z" },
    { url = "https://files.pythonhosted.org/packages/62/b7/7efa763ab33dbccf56dade36938a77345ce8e8192d6b39e470ca25ff3cd0/numpy-2.3.4-cp313-cp313t-win32.whl", hash = "sha256:fea80f4f4cf83b54c3a051f2f727870ee51e22f0248d3114b8e755d160b38cfb", size = 6413135, upload-time = "2025-10-15T16:16:55.992Z" },
    { url = "https://files.pythonhosted.org/packages/43/70/aba4c38e8400abcc2f345e13d972fb36c26409b3e644366db7649015f291/numpy-2.3.4-cp313-cp313t-win_amd64.whl", hash = "sha256:15eea9f306b98e0be91eb344a94c0e630689ef302e10c2ce5f7e11905c704f9c", size = 12928582, upload-time = "2025-10-15T16:16:57.943Z" },
    { url = "https://files.pythonhosted.org/packages/67/63/871fad5f0073fc00fbbdd7232962ea1ac40eeaae2bba66c76214f7954236/numpy-2.3.4-cp313-cp313t-win_arm64.whl", hash = "sha256:b6c231c9c2fadbae4011ca5e7e83e12dc4a5072f1a1d85a0a7b3ed754d145a40", size = 10266691, upload-time = "2025-10-15T16:17:00.048Z" },
    { url = "https://files.pythonhosted.org/packages/72/71/ae6170143c115732470ae3a2d01512870dd16e0953f8a6dc89525696069b/numpy-2.3.4-cp314-cp314-macosx_10_15_x86_64.whl", hash = "sha256:81c3e6d8c97295a7360d367f9f8553973651b76907988bb6066376bc2252f24e", size = 20955580, upload-time = "2025-10-15T16:17:02.509Z" },
    { url = "https://files.pythonhosted.org/packages/af/39/4be9222ffd6ca8a30eda033d5f753276a9c3426c397bb137d8e19dedd200/numpy-2.3.4-cp314-cp314-macosx_11_0_arm64.whl", hash = "sha256:7c26b0b2bf58009ed1f38a641f3db4be8d960a417ca96d14e5b06df1506d41ff", size = 14188056, upload-time = "2025-10-15T16:17:04.873Z" },
    { url = "https://files.pythonhosted.org/packages/6c/3d/d85f6700d0a4aa4f9491030e1021c2b2b7421b2b38d01acd16734a2bfdc7/numpy-2.3.4-cp314-cp314-macosx_14_0_arm64.whl", hash = "sha256:62b2198c438058a20b6704351b35a1d7db881812d8512d67a69c9de1f18ca05f", size = 5116555, upload-time = "2025-10-15T16:17:07.499Z" },
    { url = "https://files.pythonhosted.org/packages/bf/04/82c1467d86f47eee8a19a464c92f90a9bb68ccf14a54c5224d7031241ffb/numpy-2.3.4-cp314-cp314-macosx_14_0_x86_64.whl", hash = "sha256:9d729d60f8d53a7361707f4b68a9663c968882dd4f09e0d58c044c8bf5faee7b", size = 6643581, upload-time = "2025-10-15T16:17:09.774Z" },
    { url = "https://files.pythonhosted.org/packages/0c/d3/c79841741b837e293f48bd7db89d0ac7a4f2503b382b78a790ef1dc778a5/numpy-2.3.4-cp314-cp314-manylinux_2_27_aarch64.manylinux_2_28_aarch64.whl", hash = "sha256:bd0c630cf256b0a7fd9d0a11c9413b42fef5101219ce6ed5a09624f5a65392c7", size = 14299186, upload-time = "2025-10-15T16:17:11.937Z" },
    { url = "https://files.pythonhosted.org/packages/e8/7e/4a14a769741fbf237eec5a12a2cbc7a4c4e061852b6533bcb9e9a796c908/numpy-2.3.4-cp314-cp314-manylinux_2_27_x86_64.manylinux_2_28_x86_64.whl", hash = "sha256:d5e081bc082825f8b139f9e9fe42942cb4054524598aaeb177ff476cc76d09d2", size = 16638601, upload-time = "2025-10-15T16:17:14.391Z" },
    { url = "https://files.pythonhosted.org/packages/93/87/1c1de269f002ff0a41173fe01dcc925f4ecff59264cd8f96cf3b60d12c9b/numpy-2.3.4-cp314-cp314-musllinux_1_2_aarch64.whl", hash = "sha256:15fb27364ed84114438fff8aaf998c9e19adbeba08c0b75409f8c452a8692c52", size = 16074219, upload-time = "2025-10-15T16:17:17.058Z" },
    { url = "https://files.pythonhosted.org/packages/cd/28/18f72ee77408e40a76d691001ae599e712ca2a47ddd2c4f695b16c65f077/numpy-2.3.4-cp314-cp314-musllinux_1_2_x86_64.whl", hash = "sha256:85d9fb2d8cd998c84d13a79a09cc0c1091648e848e4e6249b0ccd7f6b487fa26", size = 18576702, upload-time = "2025-10-15T16:17:19.379Z" },
    { url = "https://files.pythonhosted.org/packages/c3/76/95650169b465ececa8cf4b2e8f6df255d4bf662775e797ade2025cc51ae6/numpy-2.3.4-cp314-cp314-win32.whl", hash = "sha256:e73d63fd04e3a9d6bc187f5455d81abfad05660b212c8804bf3b407e984cd2bc", size = 6337136, upload-time = "2025-10-15T16:17:22.886Z" },
    { url = "https://files.pythonhosted.org/packages/dc/89/a231a5c43ede5d6f77ba4a91e915a87dea4aeea76560ba4d2bf185c683f0/numpy-2.3.4-cp314-cp314-win_amd64.whl", hash = "sha256:3da3491cee49cf16157e70f607c03a217ea6647b1cea4819c4f48e53d49139b9", size = 12920542, upload-time = "2025-10-15T16:17:24.783Z" },
    { url = "https://files.pythonhosted.org/packages/0d/0c/ae9434a888f717c5ed2ff2393b3f344f0ff6f1c793519fa0c540461dc530/numpy-2.3.4-cp314-cp314-win_arm64.whl", hash = "sha256:6d9cd732068e8288dbe2717177320723ccec4fb064123f0caf9bbd90ab5be868", size = 10480213, upload-time = "2025-10-15T16:17:26.935Z" },
    { url = "https://files.pythonhosted.org/packages/83/4b/c4a5f0841f92536f6b9592694a5b5f68c9ab37b775ff342649eadf9055d3/numpy-2.3.4-cp314-cp314t-macosx_10_15_x86_64.whl", hash = "sha256:22758999b256b595cf0b1d102b133bb61866ba5ceecf15f759623b64c020c9ec", size = 21052280, upload-time = "2025-10-15T16:17:29.638Z" },
    { url = "https://files.pythonhosted.org/packages/3e/80/90308845fc93b984d2cc96d83e2324ce8ad1fd6efea81b324cba4b673854/numpy-2.3.4-cp314-cp314t-macosx_11_0_arm64.whl", hash = "sha256:9cb177bc55b010b19798dc5497d540dea67fd13a8d9e882b2dae71de0cf09eb3", size = 14302930, upload-time = "2025-10-15T16:17:32.384Z" },
    { url = "https://files.pythonhosted.org/packages/3d/4e/07439f22f2a3b247cec4d63a713faae55e1141a36e77fb212881f7cda3fb/numpy-2.3.4-cp314-cp314t-macosx_14_0_arm64.whl", hash = "sha256:0f2bcc76f1e05e5ab58893407c63d90b2029908fa41f9f1cc51eecce936c3365", size = 5231504, upload-time = "2025-10-15T16:17:34.515Z" },
    { url = "https://files.pythonhosted.org/packages/ab/de/1e11f2547e2fe3d00482b19721855348b94ada8359aef5d40dd57bfae9df/numpy-2.3.4-cp314-cp314t-macosx_14_0_x86_64.whl", hash = "sha256:8dc20bde86802df2ed8397a08d793da0ad7a5fd4ea3ac85d757bf5dd4ad7c252", size = 6739405, upload-time = "2025-10-15T16:17:36.128Z" },
    { url = "https://files.pythonhosted.org/packages/3b/40/8cd57393a26cebe2e923005db5134a946c62fa56a1087dc7c478f3e30837/numpy-2.3.4-cp314-cp314t-manylinux_2_27_aarch64.manylinux_2_28_aarch64.whl", hash = "sha256:5e199c087e2aa71c8f9ce1cb7a8e10677dc12457e7cc1be4798632da37c3e86e", size = 14354866, upload-time = "2025-10-15T16:17:38.884Z" },
    { url = "https://files.pythonhosted.org/packages/93/39/5b3510f023f96874ee6fea2e40dfa99313a00bf3ab779f3c92978f34aace/numpy-2.3.4-cp314-cp314t-manylinux_2_27_x86_64.manylinux_2_28_x86_64.whl", hash = "sha256:85597b2d25ddf655495e2363fe044b0ae999b75bc4d630dc0d886484b03a5eb0", size = 16703296, upload-time = "2025-10-15T16:17:41.564Z" },
    { url = "https://files.pythonhosted.org/packages/41/0d/19bb163617c8045209c1996c4e427bccbc4bbff1e2c711f39203c8ddbb4a/numpy-2.3.4-cp314-cp314t-musllinux_1_2_aarch64.whl", hash = "sha256:04a69abe45b49c5955923cf2c407843d1c85013b424ae8a560bba16c92fe44a0", size = 16136046, upload-time = "2025-10-15T16:17:43.901Z" },
    { url = "https://files.pythonhosted.org/packages/e2/c1/6dba12fdf68b02a21ac411c9df19afa66bed2540f467150ca64d246b463d/numpy-2.3.4-cp314-cp314t-musllinux_1_2_x86_64.whl", hash = "sha256:e1708fac43ef8b419c975926ce1eaf793b0c13b7356cfab6ab0dc34c0a02ac0f", size = 18652691, upload-time = "2025-10-15T16:17:46.247Z" },
    { url = "https://files.pythonhosted.org/packages/f8/73/f85056701dbbbb910c51d846c58d29fd46b30eecd2b6ba760fc8b8a1641b/numpy-2.3.4-cp314-cp314t-win32.whl", hash = "sha256:863e3b5f4d9915aaf1b8ec79ae560ad21f0b8d5e3adc31e73126491bb86dee1d", size = 6485782, upload-time = "2025-10-15T16:17:48.872Z" },
    { url = "https://files.pythonhosted.org/packages/17/90/28fa6f9865181cb817c2471ee65678afa8a7e2a1fb16141473d5fa6bacc3/numpy-2.3.4-cp314-cp314t-win_amd64.whl", hash = "sha256:962064de37b9aef801d33bc579690f8bfe6c5e70e29b61783f60bcba838a14d6", size = 13113301, upload-time = "2025-10-15T16:17:50.938Z" },
    { url = "https://files.pythonhosted.org/packages/54/23/08c002201a8e7e1f9afba93b97deceb813252d9cfd0d3351caed123dcf97/numpy-2.3.4-cp314-cp314t-win_arm64.whl", hash = "sha256:8b5a9a39c45d852b62693d9b3f3e0fe052541f804296ff401a72a1b60edafb29", size = 10547532, upload-time = "2025-10-15T16:17:53.48Z" },
    { url = "https://files.pythonhosted.org/packages/b1/b6/64898f51a86ec88ca1257a59c1d7fd077b60082a119affefcdf1dd0df8ca/numpy-2.3.4-pp311-pypy311_pp73-macosx_10_15_x86_64.whl", hash = "sha256:6e274603039f924c0fe5cb73438fa9246699c78a6df1bd3decef9ae592ae1c05", size = 21131552, upload-time = "2025-10-15T16:17:55.845Z" },
    { url = "https://files.pythonhosted.org/packages/ce/4c/f135dc6ebe2b6a3c77f4e4838fa63d350f85c99462012306ada1bd4bc460/numpy-2.3.4-pp311-pypy311_pp73-macosx_11_0_arm64.whl", hash = "sha256:d149aee5c72176d9ddbc6803aef9c0f6d2ceeea7626574fc68518da5476fa346", size = 14377796, upload-time = "2025-10-15T16:17:58.308Z" },
    { url = "https://files.pythonhosted.org/packages/d0/a4/f33f9c23fcc13dd8412fc8614559b5b797e0aba9d8e01dfa8bae10c84004/numpy-2.3.4-pp311-pypy311_pp73-macosx_14_0_arm64.whl", hash = "sha256:6d34ed9db9e6395bb6cd33286035f73a59b058169733a9db9f85e650b88df37e", size = 5306904, upload-time = "2025-10-15T16:18:00.596Z" },
    { url = "https://files.pythonhosted.org/packages/28/af/c44097f25f834360f9fb960fa082863e0bad14a42f36527b2a121abdec56/numpy-2.3.4-pp311-pypy311_pp73-macosx_14_0_x86_64.whl", hash = "sha256:fdebe771ca06bb8d6abce84e51dca9f7921fe6ad34a0c914541b063e9a68928b", size = 6819682, upload-time = "2025-10-15T16:18:02.32Z" },
    { url = "https://files.pythonhosted.org/packages/c5/8c/cd283b54c3c2b77e188f63e23039844f56b23bba1712318288c13fe86baf/numpy-2.3.4-pp311-pypy311_pp73-manylinux_2_27_aarch64.manylinux_2_28_aarch64.whl", hash = "sha256:957e92defe6c08211eb77902253b14fe5b480ebc5112bc741fd5e9cd0608f847", size = 14422300, upload-time = "2025-10-15T16:18:04.271Z" },
    { url = "https://files.pythonhosted.org/packages/b0/f0/8404db5098d92446b3e3695cf41c6f0ecb703d701cb0b7566ee2177f2eee/numpy-2.3.4-pp311-pypy311_pp73-manylinux_2_27_x86_64.manylinux_2_28_x86_64.whl", hash = "sha256:13b9062e4f5c7ee5c7e5be96f29ba71bc5a37fed3d1d77c37390ae00724d296d", size = 16760806, upload-time = "2025-10-15T16:18:06.668Z" },
    { url = "https://files.pythonhosted.org/packages/95/8e/2844c3959ce9a63acc7c8e50881133d86666f0420bcde695e115ced0920f/numpy-2.3.4-pp311-pypy311_pp73-win_amd64.whl", hash = "sha256:81b3a59793523e552c4a96109dde028aa4448ae06ccac5a76ff6532a85558a7f", size = 12973130, upload-time = "2025-10-15T16:18:09.397Z" },
]

[[package]]
name = "opt-einsum"
version = "3.4.0"
source = { registry = "https://pypi.org/simple" }
sdist = { url = "https://files.pythonhosted.org/packages/8c/b9/2ac072041e899a52f20cf9510850ff58295003aa75525e58343591b0cbfb/opt_einsum-3.4.0.tar.gz", hash = "sha256:96ca72f1b886d148241348783498194c577fa30a8faac108586b14f1ba4473ac", size = 63004, upload-time = "2024-09-26T14:33:24.483Z" }
wheels = [
    { url = "https://files.pythonhosted.org/packages/23/cd/066e86230ae37ed0be70aae89aabf03ca8d9f39c8aea0dec8029455b5540/opt_einsum-3.4.0-py3-none-any.whl", hash = "sha256:69bb92469f86a1565195ece4ac0323943e83477171b91d24c35afe028a90d7cd", size = 71932, upload-time = "2024-09-26T14:33:23.039Z" },
]

[[package]]
name = "ordered-set"
version = "4.1.0"
source = { registry = "https://pypi.org/simple" }
sdist = { url = "https://files.pythonhosted.org/packages/4c/ca/bfac8bc689799bcca4157e0e0ced07e70ce125193fc2e166d2e685b7e2fe/ordered-set-4.1.0.tar.gz", hash = "sha256:694a8e44c87657c59292ede72891eb91d34131f6531463aab3009191c77364a8", size = 12826, upload-time = "2022-01-26T14:38:56.6Z" }
wheels = [
    { url = "https://files.pythonhosted.org/packages/33/55/af02708f230eb77084a299d7b08175cff006dea4f2721074b92cdb0296c0/ordered_set-4.1.0-py3-none-any.whl", hash = "sha256:046e1132c71fcf3330438a539928932caf51ddbc582496833e23de611de14562", size = 7634, upload-time = "2022-01-26T14:38:48.677Z" },
]

[[package]]
name = "packaging"
version = "25.0"
source = { registry = "https://pypi.org/simple" }
sdist = { url = "https://files.pythonhosted.org/packages/a1/d4/1fc4078c65507b51b96ca8f8c3ba19e6a61c8253c72794544580a7b6c24d/packaging-25.0.tar.gz", hash = "sha256:d443872c98d677bf60f6a1f2f8c1cb748e8fe762d2bf9d3148b5599295b0fc4f", size = 165727, upload-time = "2025-04-19T11:48:59.673Z" }
wheels = [
    { url = "https://files.pythonhosted.org/packages/20/12/38679034af332785aac8774540895e234f4d07f7545804097de4b666afd8/packaging-25.0-py3-none-any.whl", hash = "sha256:29572ef2b1f17581046b3a2227d5c611fb25ec70ca1ba8554b24b0e69331a484", size = 66469, upload-time = "2025-04-19T11:48:57.875Z" },
]

[[package]]
name = "paginate"
version = "0.5.7"
source = { registry = "https://pypi.org/simple" }
sdist = { url = "https://files.pythonhosted.org/packages/ec/46/68dde5b6bc00c1296ec6466ab27dddede6aec9af1b99090e1107091b3b84/paginate-0.5.7.tar.gz", hash = "sha256:22bd083ab41e1a8b4f3690544afb2c60c25e5c9a63a30fa2f483f6c60c8e5945", size = 19252, upload-time = "2024-08-25T14:17:24.139Z" }
wheels = [
    { url = "https://files.pythonhosted.org/packages/90/96/04b8e52da071d28f5e21a805b19cb9390aa17a47462ac87f5e2696b9566d/paginate-0.5.7-py2.py3-none-any.whl", hash = "sha256:b885e2af73abcf01d9559fd5216b57ef722f8c42affbb63942377668e35c7591", size = 13746, upload-time = "2024-08-25T14:17:22.55Z" },
]

[[package]]
name = "pathspec"
version = "0.12.1"
source = { registry = "https://pypi.org/simple" }
sdist = { url = "https://files.pythonhosted.org/packages/ca/bc/f35b8446f4531a7cb215605d100cd88b7ac6f44ab3fc94870c120ab3adbf/pathspec-0.12.1.tar.gz", hash = "sha256:a482d51503a1ab33b1c67a6c3813a26953dbdc71c31dacaef9a838c4e29f5712", size = 51043, upload-time = "2023-12-10T22:30:45Z" }
wheels = [
    { url = "https://files.pythonhosted.org/packages/cc/20/ff623b09d963f88bfde16306a54e12ee5ea43e9b597108672ff3a408aad6/pathspec-0.12.1-py3-none-any.whl", hash = "sha256:a0d503e138a4c123b27490a4f7beda6a01c6f288df0e4a8b79c7eb0dc7b4cc08", size = 31191, upload-time = "2023-12-10T22:30:43.14Z" },
]

[[package]]
name = "platformdirs"
version = "4.3.8"
source = { registry = "https://pypi.org/simple" }
sdist = { url = "https://files.pythonhosted.org/packages/fe/8b/3c73abc9c759ecd3f1f7ceff6685840859e8070c4d947c93fae71f6a0bf2/platformdirs-4.3.8.tar.gz", hash = "sha256:3d512d96e16bcb959a814c9f348431070822a6496326a4be0911c40b5a74c2bc", size = 21362, upload-time = "2025-05-07T22:47:42.121Z" }
wheels = [
    { url = "https://files.pythonhosted.org/packages/fe/39/979e8e21520d4e47a0bbe349e2713c0aac6f3d853d0e5b34d76206c439aa/platformdirs-4.3.8-py3-none-any.whl", hash = "sha256:ff7059bb7eb1179e2685604f4aaf157cfd9535242bd23742eadc3c13542139b4", size = 18567, upload-time = "2025-05-07T22:47:40.376Z" },
]

[[package]]
name = "pluggy"
version = "1.6.0"
source = { registry = "https://pypi.org/simple" }
sdist = { url = "https://files.pythonhosted.org/packages/f9/e2/3e91f31a7d2b083fe6ef3fa267035b518369d9511ffab804f839851d2779/pluggy-1.6.0.tar.gz", hash = "sha256:7dcc130b76258d33b90f61b658791dede3486c3e6bfb003ee5c9bfb396dd22f3", size = 69412, upload-time = "2025-05-15T12:30:07.975Z" }
wheels = [
    { url = "https://files.pythonhosted.org/packages/54/20/4d324d65cc6d9205fabedc306948156824eb9f0ee1633355a8f7ec5c66bf/pluggy-1.6.0-py3-none-any.whl", hash = "sha256:e920276dd6813095e9377c0bc5566d94c932c33b27a3e3945d8389c374dd4746", size = 20538, upload-time = "2025-05-15T12:30:06.134Z" },
]

[[package]]
name = "pre-commit"
version = "4.2.0"
source = { registry = "https://pypi.org/simple" }
dependencies = [
    { name = "cfgv" },
    { name = "identify" },
    { name = "nodeenv" },
    { name = "pyyaml" },
    { name = "virtualenv" },
]
sdist = { url = "https://files.pythonhosted.org/packages/08/39/679ca9b26c7bb2999ff122d50faa301e49af82ca9c066ec061cfbc0c6784/pre_commit-4.2.0.tar.gz", hash = "sha256:601283b9757afd87d40c4c4a9b2b5de9637a8ea02eaff7adc2d0fb4e04841146", size = 193424, upload-time = "2025-03-18T21:35:20.987Z" }
wheels = [
    { url = "https://files.pythonhosted.org/packages/88/74/a88bf1b1efeae488a0c0b7bdf71429c313722d1fc0f377537fbe554e6180/pre_commit-4.2.0-py2.py3-none-any.whl", hash = "sha256:a009ca7205f1eb497d10b845e52c838a98b6cdd2102a6c8e4540e94ee75c58bd", size = 220707, upload-time = "2025-03-18T21:35:19.343Z" },
]

[[package]]
name = "pre-commit-hooks"
version = "5.0.0"
source = { registry = "https://pypi.org/simple" }
dependencies = [
    { name = "ruamel-yaml" },
    { name = "tomli", marker = "python_full_version < '3.11'" },
]
sdist = { url = "https://files.pythonhosted.org/packages/ac/7d/3299241a753c738d114600c360d754550b28c285281dc6a5132c4ccfae65/pre_commit_hooks-5.0.0.tar.gz", hash = "sha256:10626959a9eaf602fbfc22bc61b6e75801436f82326bfcee82bb1f2fc4bc646e", size = 29747, upload-time = "2024-10-05T18:43:11.225Z" }
wheels = [
    { url = "https://files.pythonhosted.org/packages/1e/29/db1d855a661c02dbde5cab3057969133fcc62e7a0c6393e48fe9d0e81679/pre_commit_hooks-5.0.0-py2.py3-none-any.whl", hash = "sha256:8d71cfb582c5c314a5498d94e0104b6567a8b93fb35903ea845c491f4e290a7a", size = 41245, upload-time = "2024-10-05T18:43:09.901Z" },
]

[[package]]
name = "psutil"
version = "7.1.0"
source = { registry = "https://pypi.org/simple" }
sdist = { url = "https://files.pythonhosted.org/packages/b3/31/4723d756b59344b643542936e37a31d1d3204bcdc42a7daa8ee9eb06fb50/psutil-7.1.0.tar.gz", hash = "sha256:655708b3c069387c8b77b072fc429a57d0e214221d01c0a772df7dfedcb3bcd2", size = 497660, upload-time = "2025-09-17T20:14:52.902Z" }
wheels = [
    { url = "https://files.pythonhosted.org/packages/46/62/ce4051019ee20ce0ed74432dd73a5bb087a6704284a470bb8adff69a0932/psutil-7.1.0-cp36-abi3-macosx_10_9_x86_64.whl", hash = "sha256:76168cef4397494250e9f4e73eb3752b146de1dd950040b29186d0cce1d5ca13", size = 245242, upload-time = "2025-09-17T20:14:56.126Z" },
    { url = "https://files.pythonhosted.org/packages/38/61/f76959fba841bf5b61123fbf4b650886dc4094c6858008b5bf73d9057216/psutil-7.1.0-cp36-abi3-macosx_11_0_arm64.whl", hash = "sha256:5d007560c8c372efdff9e4579c2846d71de737e4605f611437255e81efcca2c5", size = 246682, upload-time = "2025-09-17T20:14:58.25Z" },
    { url = "https://files.pythonhosted.org/packages/88/7a/37c99d2e77ec30d63398ffa6a660450b8a62517cabe44b3e9bae97696e8d/psutil-7.1.0-cp36-abi3-manylinux_2_12_i686.manylinux2010_i686.manylinux_2_17_i686.manylinux2014_i686.whl", hash = "sha256:22e4454970b32472ce7deaa45d045b34d3648ce478e26a04c7e858a0a6e75ff3", size = 287994, upload-time = "2025-09-17T20:14:59.901Z" },
    { url = "https://files.pythonhosted.org/packages/9d/de/04c8c61232f7244aa0a4b9a9fbd63a89d5aeaf94b2fc9d1d16e2faa5cbb0/psutil-7.1.0-cp36-abi3-manylinux_2_12_x86_64.manylinux2010_x86_64.manylinux_2_17_x86_64.manylinux2014_x86_64.whl", hash = "sha256:8c70e113920d51e89f212dd7be06219a9b88014e63a4cec69b684c327bc474e3", size = 291163, upload-time = "2025-09-17T20:15:01.481Z" },
    { url = "https://files.pythonhosted.org/packages/f4/58/c4f976234bf6d4737bc8c02a81192f045c307b72cf39c9e5c5a2d78927f6/psutil-7.1.0-cp36-abi3-manylinux_2_17_aarch64.manylinux2014_aarch64.whl", hash = "sha256:7d4a113425c037300de3ac8b331637293da9be9713855c4fc9d2d97436d7259d", size = 293625, upload-time = "2025-09-17T20:15:04.492Z" },
    { url = "https://files.pythonhosted.org/packages/79/87/157c8e7959ec39ced1b11cc93c730c4fb7f9d408569a6c59dbd92ceb35db/psutil-7.1.0-cp37-abi3-win32.whl", hash = "sha256:09ad740870c8d219ed8daae0ad3b726d3bf9a028a198e7f3080f6a1888b99bca", size = 244812, upload-time = "2025-09-17T20:15:07.462Z" },
    { url = "https://files.pythonhosted.org/packages/bf/e9/b44c4f697276a7a95b8e94d0e320a7bf7f3318521b23de69035540b39838/psutil-7.1.0-cp37-abi3-win_amd64.whl", hash = "sha256:57f5e987c36d3146c0dd2528cd42151cf96cd359b9d67cfff836995cc5df9a3d", size = 247965, upload-time = "2025-09-17T20:15:09.673Z" },
    { url = "https://files.pythonhosted.org/packages/26/65/1070a6e3c036f39142c2820c4b52e9243246fcfc3f96239ac84472ba361e/psutil-7.1.0-cp37-abi3-win_arm64.whl", hash = "sha256:6937cb68133e7c97b6cc9649a570c9a18ba0efebed46d8c5dae4c07fa1b67a07", size = 244971, upload-time = "2025-09-17T20:15:12.262Z" },
]

[[package]]
name = "pygments"
version = "2.19.1"
source = { registry = "https://pypi.org/simple" }
sdist = { url = "https://files.pythonhosted.org/packages/7c/2d/c3338d48ea6cc0feb8446d8e6937e1408088a72a39937982cc6111d17f84/pygments-2.19.1.tar.gz", hash = "sha256:61c16d2a8576dc0649d9f39e089b5f02bcd27fba10d8fb4dcc28173f7a45151f", size = 4968581, upload-time = "2025-01-06T17:26:30.443Z" }
wheels = [
    { url = "https://files.pythonhosted.org/packages/8a/0b/9fcc47d19c48b59121088dd6da2488a49d5f72dacf8262e2790a1d2c7d15/pygments-2.19.1-py3-none-any.whl", hash = "sha256:9ea1544ad55cecf4b8242fab6dd35a93bbce657034b0611ee383099054ab6d8c", size = 1225293, upload-time = "2025-01-06T17:26:25.553Z" },
]

[[package]]
name = "pymdown-extensions"
version = "10.15"
source = { registry = "https://pypi.org/simple" }
dependencies = [
    { name = "markdown" },
    { name = "pyyaml" },
]
sdist = { url = "https://files.pythonhosted.org/packages/08/92/a7296491dbf5585b3a987f3f3fc87af0e632121ff3e490c14b5f2d2b4eb5/pymdown_extensions-10.15.tar.gz", hash = "sha256:0e5994e32155f4b03504f939e501b981d306daf7ec2aa1cd2eb6bd300784f8f7", size = 852320, upload-time = "2025-04-27T23:48:29.183Z" }
wheels = [
    { url = "https://files.pythonhosted.org/packages/a7/d1/c54e608505776ce4e7966d03358ae635cfd51dff1da6ee421c090dbc797b/pymdown_extensions-10.15-py3-none-any.whl", hash = "sha256:46e99bb272612b0de3b7e7caf6da8dd5f4ca5212c0b273feb9304e236c484e5f", size = 265845, upload-time = "2025-04-27T23:48:27.359Z" },
]

[[package]]
name = "pyright"
version = "1.1.407"
source = { registry = "https://pypi.org/simple" }
dependencies = [
    { name = "nodeenv" },
    { name = "typing-extensions" },
]
sdist = { url = "https://files.pythonhosted.org/packages/a6/1b/0aa08ee42948b61745ac5b5b5ccaec4669e8884b53d31c8ec20b2fcd6b6f/pyright-1.1.407.tar.gz", hash = "sha256:099674dba5c10489832d4a4b2d302636152a9a42d317986c38474c76fe562262", size = 4122872, upload-time = "2025-10-24T23:17:15.145Z" }
wheels = [
    { url = "https://files.pythonhosted.org/packages/dc/93/b69052907d032b00c40cb656d21438ec00b3a471733de137a3f65a49a0a0/pyright-1.1.407-py3-none-any.whl", hash = "sha256:6dd419f54fcc13f03b52285796d65e639786373f433e243f8b94cf93a7444d21", size = 5997008, upload-time = "2025-10-24T23:17:13.159Z" },
]

[[package]]
name = "pytest"
version = "8.4.1"
source = { registry = "https://pypi.org/simple" }
dependencies = [
    { name = "colorama", marker = "sys_platform == 'win32'" },
    { name = "exceptiongroup", marker = "python_full_version < '3.11'" },
    { name = "iniconfig" },
    { name = "packaging" },
    { name = "pluggy" },
    { name = "pygments" },
    { name = "tomli", marker = "python_full_version < '3.11'" },
]
sdist = { url = "https://files.pythonhosted.org/packages/08/ba/45911d754e8eba3d5a841a5ce61a65a685ff1798421ac054f85aa8747dfb/pytest-8.4.1.tar.gz", hash = "sha256:7c67fd69174877359ed9371ec3af8a3d2b04741818c51e5e99cc1742251fa93c", size = 1517714, upload-time = "2025-06-18T05:48:06.109Z" }
wheels = [
    { url = "https://files.pythonhosted.org/packages/29/16/c8a903f4c4dffe7a12843191437d7cd8e32751d5de349d45d3fe69544e87/pytest-8.4.1-py3-none-any.whl", hash = "sha256:539c70ba6fcead8e78eebbf1115e8b589e7565830d7d006a8723f19ac8a0afb7", size = 365474, upload-time = "2025-06-18T05:48:03.955Z" },
]

[[package]]
name = "pytest-cov"
version = "6.2.1"
source = { registry = "https://pypi.org/simple" }
dependencies = [
    { name = "coverage", extra = ["toml"] },
    { name = "pluggy" },
    { name = "pytest" },
]
sdist = { url = "https://files.pythonhosted.org/packages/18/99/668cade231f434aaa59bbfbf49469068d2ddd945000621d3d165d2e7dd7b/pytest_cov-6.2.1.tar.gz", hash = "sha256:25cc6cc0a5358204b8108ecedc51a9b57b34cc6b8c967cc2c01a4e00d8a67da2", size = 69432, upload-time = "2025-06-12T10:47:47.684Z" }
wheels = [
    { url = "https://files.pythonhosted.org/packages/bc/16/4ea354101abb1287856baa4af2732be351c7bee728065aed451b678153fd/pytest_cov-6.2.1-py3-none-any.whl", hash = "sha256:f5bc4c23f42f1cdd23c70b1dab1bbaef4fc505ba950d53e0081d0730dd7e86d5", size = 24644, upload-time = "2025-06-12T10:47:45.932Z" },
]

[[package]]
name = "python-dateutil"
version = "2.9.0.post0"
source = { registry = "https://pypi.org/simple" }
dependencies = [
    { name = "six" },
]
sdist = { url = "https://files.pythonhosted.org/packages/66/c0/0c8b6ad9f17a802ee498c46e004a0eb49bc148f2fd230864601a86dcf6db/python-dateutil-2.9.0.post0.tar.gz", hash = "sha256:37dd54208da7e1cd875388217d5e00ebd4179249f90fb72437e91a35459a0ad3", size = 342432, upload-time = "2024-03-01T18:36:20.211Z" }
wheels = [
    { url = "https://files.pythonhosted.org/packages/ec/57/56b9bcc3c9c6a792fcbaf139543cee77261f3651ca9da0c93f5c1221264b/python_dateutil-2.9.0.post0-py2.py3-none-any.whl", hash = "sha256:a8b2bc7bffae282281c8140a97d3aa9c14da0b136dfe83f850eea9a5f7470427", size = 229892, upload-time = "2024-03-01T18:36:18.57Z" },
]

[[package]]
name = "pyyaml"
version = "6.0.2"
source = { registry = "https://pypi.org/simple" }
sdist = { url = "https://files.pythonhosted.org/packages/54/ed/79a089b6be93607fa5cdaedf301d7dfb23af5f25c398d5ead2525b063e17/pyyaml-6.0.2.tar.gz", hash = "sha256:d584d9ec91ad65861cc08d42e834324ef890a082e591037abe114850ff7bbc3e", size = 130631, upload-time = "2024-08-06T20:33:50.674Z" }
wheels = [
    { url = "https://files.pythonhosted.org/packages/9b/95/a3fac87cb7158e231b5a6012e438c647e1a87f09f8e0d123acec8ab8bf71/PyYAML-6.0.2-cp310-cp310-macosx_10_9_x86_64.whl", hash = "sha256:0a9a2848a5b7feac301353437eb7d5957887edbf81d56e903999a75a3d743086", size = 184199, upload-time = "2024-08-06T20:31:40.178Z" },
    { url = "https://files.pythonhosted.org/packages/c7/7a/68bd47624dab8fd4afbfd3c48e3b79efe09098ae941de5b58abcbadff5cb/PyYAML-6.0.2-cp310-cp310-macosx_11_0_arm64.whl", hash = "sha256:29717114e51c84ddfba879543fb232a6ed60086602313ca38cce623c1d62cfbf", size = 171758, upload-time = "2024-08-06T20:31:42.173Z" },
    { url = "https://files.pythonhosted.org/packages/49/ee/14c54df452143b9ee9f0f29074d7ca5516a36edb0b4cc40c3f280131656f/PyYAML-6.0.2-cp310-cp310-manylinux_2_17_aarch64.manylinux2014_aarch64.whl", hash = "sha256:8824b5a04a04a047e72eea5cec3bc266db09e35de6bdfe34c9436ac5ee27d237", size = 718463, upload-time = "2024-08-06T20:31:44.263Z" },
    { url = "https://files.pythonhosted.org/packages/4d/61/de363a97476e766574650d742205be468921a7b532aa2499fcd886b62530/PyYAML-6.0.2-cp310-cp310-manylinux_2_17_s390x.manylinux2014_s390x.whl", hash = "sha256:7c36280e6fb8385e520936c3cb3b8042851904eba0e58d277dca80a5cfed590b", size = 719280, upload-time = "2024-08-06T20:31:50.199Z" },
    { url = "https://files.pythonhosted.org/packages/6b/4e/1523cb902fd98355e2e9ea5e5eb237cbc5f3ad5f3075fa65087aa0ecb669/PyYAML-6.0.2-cp310-cp310-manylinux_2_17_x86_64.manylinux2014_x86_64.whl", hash = "sha256:ec031d5d2feb36d1d1a24380e4db6d43695f3748343d99434e6f5f9156aaa2ed", size = 751239, upload-time = "2024-08-06T20:31:52.292Z" },
    { url = "https://files.pythonhosted.org/packages/b7/33/5504b3a9a4464893c32f118a9cc045190a91637b119a9c881da1cf6b7a72/PyYAML-6.0.2-cp310-cp310-musllinux_1_1_aarch64.whl", hash = "sha256:936d68689298c36b53b29f23c6dbb74de12b4ac12ca6cfe0e047bedceea56180", size = 695802, upload-time = "2024-08-06T20:31:53.836Z" },
    { url = "https://files.pythonhosted.org/packages/5c/20/8347dcabd41ef3a3cdc4f7b7a2aff3d06598c8779faa189cdbf878b626a4/PyYAML-6.0.2-cp310-cp310-musllinux_1_1_x86_64.whl", hash = "sha256:23502f431948090f597378482b4812b0caae32c22213aecf3b55325e049a6c68", size = 720527, upload-time = "2024-08-06T20:31:55.565Z" },
    { url = "https://files.pythonhosted.org/packages/be/aa/5afe99233fb360d0ff37377145a949ae258aaab831bde4792b32650a4378/PyYAML-6.0.2-cp310-cp310-win32.whl", hash = "sha256:2e99c6826ffa974fe6e27cdb5ed0021786b03fc98e5ee3c5bfe1fd5015f42b99", size = 144052, upload-time = "2024-08-06T20:31:56.914Z" },
    { url = "https://files.pythonhosted.org/packages/b5/84/0fa4b06f6d6c958d207620fc60005e241ecedceee58931bb20138e1e5776/PyYAML-6.0.2-cp310-cp310-win_amd64.whl", hash = "sha256:a4d3091415f010369ae4ed1fc6b79def9416358877534caf6a0fdd2146c87a3e", size = 161774, upload-time = "2024-08-06T20:31:58.304Z" },
    { url = "https://files.pythonhosted.org/packages/f8/aa/7af4e81f7acba21a4c6be026da38fd2b872ca46226673c89a758ebdc4fd2/PyYAML-6.0.2-cp311-cp311-macosx_10_9_x86_64.whl", hash = "sha256:cc1c1159b3d456576af7a3e4d1ba7e6924cb39de8f67111c735f6fc832082774", size = 184612, upload-time = "2024-08-06T20:32:03.408Z" },
    { url = "https://files.pythonhosted.org/packages/8b/62/b9faa998fd185f65c1371643678e4d58254add437edb764a08c5a98fb986/PyYAML-6.0.2-cp311-cp311-macosx_11_0_arm64.whl", hash = "sha256:1e2120ef853f59c7419231f3bf4e7021f1b936f6ebd222406c3b60212205d2ee", size = 172040, upload-time = "2024-08-06T20:32:04.926Z" },
    { url = "https://files.pythonhosted.org/packages/ad/0c/c804f5f922a9a6563bab712d8dcc70251e8af811fce4524d57c2c0fd49a4/PyYAML-6.0.2-cp311-cp311-manylinux_2_17_aarch64.manylinux2014_aarch64.whl", hash = "sha256:5d225db5a45f21e78dd9358e58a98702a0302f2659a3c6cd320564b75b86f47c", size = 736829, upload-time = "2024-08-06T20:32:06.459Z" },
    { url = "https://files.pythonhosted.org/packages/51/16/6af8d6a6b210c8e54f1406a6b9481febf9c64a3109c541567e35a49aa2e7/PyYAML-6.0.2-cp311-cp311-manylinux_2_17_s390x.manylinux2014_s390x.whl", hash = "sha256:5ac9328ec4831237bec75defaf839f7d4564be1e6b25ac710bd1a96321cc8317", size = 764167, upload-time = "2024-08-06T20:32:08.338Z" },
    { url = "https://files.pythonhosted.org/packages/75/e4/2c27590dfc9992f73aabbeb9241ae20220bd9452df27483b6e56d3975cc5/PyYAML-6.0.2-cp311-cp311-manylinux_2_17_x86_64.manylinux2014_x86_64.whl", hash = "sha256:3ad2a3decf9aaba3d29c8f537ac4b243e36bef957511b4766cb0057d32b0be85", size = 762952, upload-time = "2024-08-06T20:32:14.124Z" },
    { url = "https://files.pythonhosted.org/packages/9b/97/ecc1abf4a823f5ac61941a9c00fe501b02ac3ab0e373c3857f7d4b83e2b6/PyYAML-6.0.2-cp311-cp311-musllinux_1_1_aarch64.whl", hash = "sha256:ff3824dc5261f50c9b0dfb3be22b4567a6f938ccce4587b38952d85fd9e9afe4", size = 735301, upload-time = "2024-08-06T20:32:16.17Z" },
    { url = "https://files.pythonhosted.org/packages/45/73/0f49dacd6e82c9430e46f4a027baa4ca205e8b0a9dce1397f44edc23559d/PyYAML-6.0.2-cp311-cp311-musllinux_1_1_x86_64.whl", hash = "sha256:797b4f722ffa07cc8d62053e4cff1486fa6dc094105d13fea7b1de7d8bf71c9e", size = 756638, upload-time = "2024-08-06T20:32:18.555Z" },
    { url = "https://files.pythonhosted.org/packages/22/5f/956f0f9fc65223a58fbc14459bf34b4cc48dec52e00535c79b8db361aabd/PyYAML-6.0.2-cp311-cp311-win32.whl", hash = "sha256:11d8f3dd2b9c1207dcaf2ee0bbbfd5991f571186ec9cc78427ba5bd32afae4b5", size = 143850, upload-time = "2024-08-06T20:32:19.889Z" },
    { url = "https://files.pythonhosted.org/packages/ed/23/8da0bbe2ab9dcdd11f4f4557ccaf95c10b9811b13ecced089d43ce59c3c8/PyYAML-6.0.2-cp311-cp311-win_amd64.whl", hash = "sha256:e10ce637b18caea04431ce14fabcf5c64a1c61ec9c56b071a4b7ca131ca52d44", size = 161980, upload-time = "2024-08-06T20:32:21.273Z" },
    { url = "https://files.pythonhosted.org/packages/86/0c/c581167fc46d6d6d7ddcfb8c843a4de25bdd27e4466938109ca68492292c/PyYAML-6.0.2-cp312-cp312-macosx_10_9_x86_64.whl", hash = "sha256:c70c95198c015b85feafc136515252a261a84561b7b1d51e3384e0655ddf25ab", size = 183873, upload-time = "2024-08-06T20:32:25.131Z" },
    { url = "https://files.pythonhosted.org/packages/a8/0c/38374f5bb272c051e2a69281d71cba6fdb983413e6758b84482905e29a5d/PyYAML-6.0.2-cp312-cp312-macosx_11_0_arm64.whl", hash = "sha256:ce826d6ef20b1bc864f0a68340c8b3287705cae2f8b4b1d932177dcc76721725", size = 173302, upload-time = "2024-08-06T20:32:26.511Z" },
    { url = "https://files.pythonhosted.org/packages/c3/93/9916574aa8c00aa06bbac729972eb1071d002b8e158bd0e83a3b9a20a1f7/PyYAML-6.0.2-cp312-cp312-manylinux_2_17_aarch64.manylinux2014_aarch64.whl", hash = "sha256:1f71ea527786de97d1a0cc0eacd1defc0985dcf6b3f17bb77dcfc8c34bec4dc5", size = 739154, upload-time = "2024-08-06T20:32:28.363Z" },
    { url = "https://files.pythonhosted.org/packages/95/0f/b8938f1cbd09739c6da569d172531567dbcc9789e0029aa070856f123984/PyYAML-6.0.2-cp312-cp312-manylinux_2_17_s390x.manylinux2014_s390x.whl", hash = "sha256:9b22676e8097e9e22e36d6b7bda33190d0d400f345f23d4065d48f4ca7ae0425", size = 766223, upload-time = "2024-08-06T20:32:30.058Z" },
    { url = "https://files.pythonhosted.org/packages/b9/2b/614b4752f2e127db5cc206abc23a8c19678e92b23c3db30fc86ab731d3bd/PyYAML-6.0.2-cp312-cp312-manylinux_2_17_x86_64.manylinux2014_x86_64.whl", hash = "sha256:80bab7bfc629882493af4aa31a4cfa43a4c57c83813253626916b8c7ada83476", size = 767542, upload-time = "2024-08-06T20:32:31.881Z" },
    { url = "https://files.pythonhosted.org/packages/d4/00/dd137d5bcc7efea1836d6264f049359861cf548469d18da90cd8216cf05f/PyYAML-6.0.2-cp312-cp312-musllinux_1_1_aarch64.whl", hash = "sha256:0833f8694549e586547b576dcfaba4a6b55b9e96098b36cdc7ebefe667dfed48", size = 731164, upload-time = "2024-08-06T20:32:37.083Z" },
    { url = "https://files.pythonhosted.org/packages/c9/1f/4f998c900485e5c0ef43838363ba4a9723ac0ad73a9dc42068b12aaba4e4/PyYAML-6.0.2-cp312-cp312-musllinux_1_1_x86_64.whl", hash = "sha256:8b9c7197f7cb2738065c481a0461e50ad02f18c78cd75775628afb4d7137fb3b", size = 756611, upload-time = "2024-08-06T20:32:38.898Z" },
    { url = "https://files.pythonhosted.org/packages/df/d1/f5a275fdb252768b7a11ec63585bc38d0e87c9e05668a139fea92b80634c/PyYAML-6.0.2-cp312-cp312-win32.whl", hash = "sha256:ef6107725bd54b262d6dedcc2af448a266975032bc85ef0172c5f059da6325b4", size = 140591, upload-time = "2024-08-06T20:32:40.241Z" },
    { url = "https://files.pythonhosted.org/packages/0c/e8/4f648c598b17c3d06e8753d7d13d57542b30d56e6c2dedf9c331ae56312e/PyYAML-6.0.2-cp312-cp312-win_amd64.whl", hash = "sha256:7e7401d0de89a9a855c839bc697c079a4af81cf878373abd7dc625847d25cbd8", size = 156338, upload-time = "2024-08-06T20:32:41.93Z" },
    { url = "https://files.pythonhosted.org/packages/ef/e3/3af305b830494fa85d95f6d95ef7fa73f2ee1cc8ef5b495c7c3269fb835f/PyYAML-6.0.2-cp313-cp313-macosx_10_13_x86_64.whl", hash = "sha256:efdca5630322a10774e8e98e1af481aad470dd62c3170801852d752aa7a783ba", size = 181309, upload-time = "2024-08-06T20:32:43.4Z" },
    { url = "https://files.pythonhosted.org/packages/45/9f/3b1c20a0b7a3200524eb0076cc027a970d320bd3a6592873c85c92a08731/PyYAML-6.0.2-cp313-cp313-macosx_11_0_arm64.whl", hash = "sha256:50187695423ffe49e2deacb8cd10510bc361faac997de9efef88badc3bb9e2d1", size = 171679, upload-time = "2024-08-06T20:32:44.801Z" },
    { url = "https://files.pythonhosted.org/packages/7c/9a/337322f27005c33bcb656c655fa78325b730324c78620e8328ae28b64d0c/PyYAML-6.0.2-cp313-cp313-manylinux_2_17_aarch64.manylinux2014_aarch64.whl", hash = "sha256:0ffe8360bab4910ef1b9e87fb812d8bc0a308b0d0eef8c8f44e0254ab3b07133", size = 733428, upload-time = "2024-08-06T20:32:46.432Z" },
    { url = "https://files.pythonhosted.org/packages/a3/69/864fbe19e6c18ea3cc196cbe5d392175b4cf3d5d0ac1403ec3f2d237ebb5/PyYAML-6.0.2-cp313-cp313-manylinux_2_17_s390x.manylinux2014_s390x.whl", hash = "sha256:17e311b6c678207928d649faa7cb0d7b4c26a0ba73d41e99c4fff6b6c3276484", size = 763361, upload-time = "2024-08-06T20:32:51.188Z" },
    { url = "https://files.pythonhosted.org/packages/04/24/b7721e4845c2f162d26f50521b825fb061bc0a5afcf9a386840f23ea19fa/PyYAML-6.0.2-cp313-cp313-manylinux_2_17_x86_64.manylinux2014_x86_64.whl", hash = "sha256:70b189594dbe54f75ab3a1acec5f1e3faa7e8cf2f1e08d9b561cb41b845f69d5", size = 759523, upload-time = "2024-08-06T20:32:53.019Z" },
    { url = "https://files.pythonhosted.org/packages/2b/b2/e3234f59ba06559c6ff63c4e10baea10e5e7df868092bf9ab40e5b9c56b6/PyYAML-6.0.2-cp313-cp313-musllinux_1_1_aarch64.whl", hash = "sha256:41e4e3953a79407c794916fa277a82531dd93aad34e29c2a514c2c0c5fe971cc", size = 726660, upload-time = "2024-08-06T20:32:54.708Z" },
    { url = "https://files.pythonhosted.org/packages/fe/0f/25911a9f080464c59fab9027482f822b86bf0608957a5fcc6eaac85aa515/PyYAML-6.0.2-cp313-cp313-musllinux_1_1_x86_64.whl", hash = "sha256:68ccc6023a3400877818152ad9a1033e3db8625d899c72eacb5a668902e4d652", size = 751597, upload-time = "2024-08-06T20:32:56.985Z" },
    { url = "https://files.pythonhosted.org/packages/14/0d/e2c3b43bbce3cf6bd97c840b46088a3031085179e596d4929729d8d68270/PyYAML-6.0.2-cp313-cp313-win32.whl", hash = "sha256:bc2fa7c6b47d6bc618dd7fb02ef6fdedb1090ec036abab80d4681424b84c1183", size = 140527, upload-time = "2024-08-06T20:33:03.001Z" },
    { url = "https://files.pythonhosted.org/packages/fa/de/02b54f42487e3d3c6efb3f89428677074ca7bf43aae402517bc7cca949f3/PyYAML-6.0.2-cp313-cp313-win_amd64.whl", hash = "sha256:8388ee1976c416731879ac16da0aff3f63b286ffdd57cdeb95f3f2e085687563", size = 156446, upload-time = "2024-08-06T20:33:04.33Z" },
]

[[package]]
name = "pyyaml-env-tag"
version = "1.1"
source = { registry = "https://pypi.org/simple" }
dependencies = [
    { name = "pyyaml" },
]
sdist = { url = "https://files.pythonhosted.org/packages/eb/2e/79c822141bfd05a853236b504869ebc6b70159afc570e1d5a20641782eaa/pyyaml_env_tag-1.1.tar.gz", hash = "sha256:2eb38b75a2d21ee0475d6d97ec19c63287a7e140231e4214969d0eac923cd7ff", size = 5737, upload-time = "2025-05-13T15:24:01.64Z" }
wheels = [
    { url = "https://files.pythonhosted.org/packages/04/11/432f32f8097b03e3cd5fe57e88efb685d964e2e5178a48ed61e841f7fdce/pyyaml_env_tag-1.1-py3-none-any.whl", hash = "sha256:17109e1a528561e32f026364712fee1264bc2ea6715120891174ed1b980d2e04", size = 4722, upload-time = "2025-05-13T15:23:59.629Z" },
]

[[package]]
name = "requests"
version = "2.32.4"
source = { registry = "https://pypi.org/simple" }
dependencies = [
    { name = "certifi" },
    { name = "charset-normalizer" },
    { name = "idna" },
    { name = "urllib3" },
]
sdist = { url = "https://files.pythonhosted.org/packages/e1/0a/929373653770d8a0d7ea76c37de6e41f11eb07559b103b1c02cafb3f7cf8/requests-2.32.4.tar.gz", hash = "sha256:27d0316682c8a29834d3264820024b62a36942083d52caf2f14c0591336d3422", size = 135258, upload-time = "2025-06-09T16:43:07.34Z" }
wheels = [
    { url = "https://files.pythonhosted.org/packages/7c/e4/56027c4a6b4ae70ca9de302488c5ca95ad4a39e190093d6c1a8ace08341b/requests-2.32.4-py3-none-any.whl", hash = "sha256:27babd3cda2a6d50b30443204ee89830707d396671944c998b5975b031ac2b2c", size = 64847, upload-time = "2025-06-09T16:43:05.728Z" },
]

[[package]]
name = "ruamel-yaml"
version = "0.18.14"
source = { registry = "https://pypi.org/simple" }
dependencies = [
    { name = "ruamel-yaml-clib", marker = "python_full_version < '3.14' and platform_python_implementation == 'CPython'" },
]
sdist = { url = "https://files.pythonhosted.org/packages/39/87/6da0df742a4684263261c253f00edd5829e6aca970fff69e75028cccc547/ruamel.yaml-0.18.14.tar.gz", hash = "sha256:7227b76aaec364df15936730efbf7d72b30c0b79b1d578bbb8e3dcb2d81f52b7", size = 145511, upload-time = "2025-06-09T08:51:09.828Z" }
wheels = [
    { url = "https://files.pythonhosted.org/packages/af/6d/6fe4805235e193aad4aaf979160dd1f3c487c57d48b810c816e6e842171b/ruamel.yaml-0.18.14-py3-none-any.whl", hash = "sha256:710ff198bb53da66718c7db27eec4fbcc9aa6ca7204e4c1df2f282b6fe5eb6b2", size = 118570, upload-time = "2025-06-09T08:51:06.348Z" },
]

[[package]]
name = "ruamel-yaml-clib"
version = "0.2.12"
source = { registry = "https://pypi.org/simple" }
sdist = { url = "https://files.pythonhosted.org/packages/20/84/80203abff8ea4993a87d823a5f632e4d92831ef75d404c9fc78d0176d2b5/ruamel.yaml.clib-0.2.12.tar.gz", hash = "sha256:6c8fbb13ec503f99a91901ab46e0b07ae7941cd527393187039aec586fdfd36f", size = 225315, upload-time = "2024-10-20T10:10:56.22Z" }
wheels = [
    { url = "https://files.pythonhosted.org/packages/70/57/40a958e863e299f0c74ef32a3bde9f2d1ea8d69669368c0c502a0997f57f/ruamel.yaml.clib-0.2.12-cp310-cp310-macosx_13_0_arm64.whl", hash = "sha256:11f891336688faf5156a36293a9c362bdc7c88f03a8a027c2c1d8e0bcde998e5", size = 131301, upload-time = "2024-10-20T10:12:35.876Z" },
    { url = "https://files.pythonhosted.org/packages/98/a8/29a3eb437b12b95f50a6bcc3d7d7214301c6c529d8fdc227247fa84162b5/ruamel.yaml.clib-0.2.12-cp310-cp310-manylinux2014_aarch64.whl", hash = "sha256:a606ef75a60ecf3d924613892cc603b154178ee25abb3055db5062da811fd969", size = 633728, upload-time = "2024-10-20T10:12:37.858Z" },
    { url = "https://files.pythonhosted.org/packages/35/6d/ae05a87a3ad540259c3ad88d71275cbd1c0f2d30ae04c65dcbfb6dcd4b9f/ruamel.yaml.clib-0.2.12-cp310-cp310-manylinux_2_17_x86_64.manylinux2014_x86_64.whl", hash = "sha256:fd5415dded15c3822597455bc02bcd66e81ef8b7a48cb71a33628fc9fdde39df", size = 722230, upload-time = "2024-10-20T10:12:39.457Z" },
    { url = "https://files.pythonhosted.org/packages/7f/b7/20c6f3c0b656fe609675d69bc135c03aac9e3865912444be6339207b6648/ruamel.yaml.clib-0.2.12-cp310-cp310-manylinux_2_5_i686.manylinux1_i686.manylinux_2_17_i686.manylinux2014_i686.whl", hash = "sha256:f66efbc1caa63c088dead1c4170d148eabc9b80d95fb75b6c92ac0aad2437d76", size = 686712, upload-time = "2024-10-20T10:12:41.119Z" },
    { url = "https://files.pythonhosted.org/packages/cd/11/d12dbf683471f888d354dac59593873c2b45feb193c5e3e0f2ebf85e68b9/ruamel.yaml.clib-0.2.12-cp310-cp310-musllinux_1_1_i686.whl", hash = "sha256:22353049ba4181685023b25b5b51a574bce33e7f51c759371a7422dcae5402a6", size = 663936, upload-time = "2024-10-21T11:26:37.419Z" },
    { url = "https://files.pythonhosted.org/packages/72/14/4c268f5077db5c83f743ee1daeb236269fa8577133a5cfa49f8b382baf13/ruamel.yaml.clib-0.2.12-cp310-cp310-musllinux_1_1_x86_64.whl", hash = "sha256:932205970b9f9991b34f55136be327501903f7c66830e9760a8ffb15b07f05cd", size = 696580, upload-time = "2024-10-21T11:26:39.503Z" },
    { url = "https://files.pythonhosted.org/packages/30/fc/8cd12f189c6405a4c1cf37bd633aa740a9538c8e40497c231072d0fef5cf/ruamel.yaml.clib-0.2.12-cp310-cp310-musllinux_1_2_aarch64.whl", hash = "sha256:a52d48f4e7bf9005e8f0a89209bf9a73f7190ddf0489eee5eb51377385f59f2a", size = 663393, upload-time = "2024-12-11T19:58:13.873Z" },
    { url = "https://files.pythonhosted.org/packages/80/29/c0a017b704aaf3cbf704989785cd9c5d5b8ccec2dae6ac0c53833c84e677/ruamel.yaml.clib-0.2.12-cp310-cp310-win32.whl", hash = "sha256:3eac5a91891ceb88138c113f9db04f3cebdae277f5d44eaa3651a4f573e6a5da", size = 100326, upload-time = "2024-10-20T10:12:42.967Z" },
    { url = "https://files.pythonhosted.org/packages/3a/65/fa39d74db4e2d0cd252355732d966a460a41cd01c6353b820a0952432839/ruamel.yaml.clib-0.2.12-cp310-cp310-win_amd64.whl", hash = "sha256:ab007f2f5a87bd08ab1499bdf96f3d5c6ad4dcfa364884cb4549aa0154b13a28", size = 118079, upload-time = "2024-10-20T10:12:44.117Z" },
    { url = "https://files.pythonhosted.org/packages/fb/8f/683c6ad562f558cbc4f7c029abcd9599148c51c54b5ef0f24f2638da9fbb/ruamel.yaml.clib-0.2.12-cp311-cp311-macosx_13_0_arm64.whl", hash = "sha256:4a6679521a58256a90b0d89e03992c15144c5f3858f40d7c18886023d7943db6", size = 132224, upload-time = "2024-10-20T10:12:45.162Z" },
    { url = "https://files.pythonhosted.org/packages/3c/d2/b79b7d695e2f21da020bd44c782490578f300dd44f0a4c57a92575758a76/ruamel.yaml.clib-0.2.12-cp311-cp311-manylinux2014_aarch64.whl", hash = "sha256:d84318609196d6bd6da0edfa25cedfbabd8dbde5140a0a23af29ad4b8f91fb1e", size = 641480, upload-time = "2024-10-20T10:12:46.758Z" },
    { url = "https://files.pythonhosted.org/packages/68/6e/264c50ce2a31473a9fdbf4fa66ca9b2b17c7455b31ef585462343818bd6c/ruamel.yaml.clib-0.2.12-cp311-cp311-manylinux_2_17_x86_64.manylinux2014_x86_64.whl", hash = "sha256:bb43a269eb827806502c7c8efb7ae7e9e9d0573257a46e8e952f4d4caba4f31e", size = 739068, upload-time = "2024-10-20T10:12:48.605Z" },
    { url = "https://files.pythonhosted.org/packages/86/29/88c2567bc893c84d88b4c48027367c3562ae69121d568e8a3f3a8d363f4d/ruamel.yaml.clib-0.2.12-cp311-cp311-manylinux_2_5_i686.manylinux1_i686.manylinux_2_17_i686.manylinux2014_i686.whl", hash = "sha256:811ea1594b8a0fb466172c384267a4e5e367298af6b228931f273b111f17ef52", size = 703012, upload-time = "2024-10-20T10:12:51.124Z" },
    { url = "https://files.pythonhosted.org/packages/11/46/879763c619b5470820f0cd6ca97d134771e502776bc2b844d2adb6e37753/ruamel.yaml.clib-0.2.12-cp311-cp311-musllinux_1_1_i686.whl", hash = "sha256:cf12567a7b565cbf65d438dec6cfbe2917d3c1bdddfce84a9930b7d35ea59642", size = 704352, upload-time = "2024-10-21T11:26:41.438Z" },
    { url = "https://files.pythonhosted.org/packages/02/80/ece7e6034256a4186bbe50dee28cd032d816974941a6abf6a9d65e4228a7/ruamel.yaml.clib-0.2.12-cp311-cp311-musllinux_1_1_x86_64.whl", hash = "sha256:7dd5adc8b930b12c8fc5b99e2d535a09889941aa0d0bd06f4749e9a9397c71d2", size = 737344, upload-time = "2024-10-21T11:26:43.62Z" },
    { url = "https://files.pythonhosted.org/packages/f0/ca/e4106ac7e80efbabdf4bf91d3d32fc424e41418458251712f5672eada9ce/ruamel.yaml.clib-0.2.12-cp311-cp311-musllinux_1_2_aarch64.whl", hash = "sha256:1492a6051dab8d912fc2adeef0e8c72216b24d57bd896ea607cb90bb0c4981d3", size = 714498, upload-time = "2024-12-11T19:58:15.592Z" },
    { url = "https://files.pythonhosted.org/packages/67/58/b1f60a1d591b771298ffa0428237afb092c7f29ae23bad93420b1eb10703/ruamel.yaml.clib-0.2.12-cp311-cp311-win32.whl", hash = "sha256:bd0a08f0bab19093c54e18a14a10b4322e1eacc5217056f3c063bd2f59853ce4", size = 100205, upload-time = "2024-10-20T10:12:52.865Z" },
    { url = "https://files.pythonhosted.org/packages/b4/4f/b52f634c9548a9291a70dfce26ca7ebce388235c93588a1068028ea23fcc/ruamel.yaml.clib-0.2.12-cp311-cp311-win_amd64.whl", hash = "sha256:a274fb2cb086c7a3dea4322ec27f4cb5cc4b6298adb583ab0e211a4682f241eb", size = 118185, upload-time = "2024-10-20T10:12:54.652Z" },
    { url = "https://files.pythonhosted.org/packages/48/41/e7a405afbdc26af961678474a55373e1b323605a4f5e2ddd4a80ea80f628/ruamel.yaml.clib-0.2.12-cp312-cp312-macosx_14_0_arm64.whl", hash = "sha256:20b0f8dc160ba83b6dcc0e256846e1a02d044e13f7ea74a3d1d56ede4e48c632", size = 133433, upload-time = "2024-10-20T10:12:55.657Z" },
    { url = "https://files.pythonhosted.org/packages/ec/b0/b850385604334c2ce90e3ee1013bd911aedf058a934905863a6ea95e9eb4/ruamel.yaml.clib-0.2.12-cp312-cp312-manylinux2014_aarch64.whl", hash = "sha256:943f32bc9dedb3abff9879edc134901df92cfce2c3d5c9348f172f62eb2d771d", size = 647362, upload-time = "2024-10-20T10:12:57.155Z" },
    { url = "https://files.pythonhosted.org/packages/44/d0/3f68a86e006448fb6c005aee66565b9eb89014a70c491d70c08de597f8e4/ruamel.yaml.clib-0.2.12-cp312-cp312-manylinux_2_17_x86_64.manylinux2014_x86_64.whl", hash = "sha256:95c3829bb364fdb8e0332c9931ecf57d9be3519241323c5274bd82f709cebc0c", size = 754118, upload-time = "2024-10-20T10:12:58.501Z" },
    { url = "https://files.pythonhosted.org/packages/52/a9/d39f3c5ada0a3bb2870d7db41901125dbe2434fa4f12ca8c5b83a42d7c53/ruamel.yaml.clib-0.2.12-cp312-cp312-manylinux_2_5_i686.manylinux1_i686.manylinux_2_17_i686.manylinux2014_i686.whl", hash = "sha256:749c16fcc4a2b09f28843cda5a193e0283e47454b63ec4b81eaa2242f50e4ccd", size = 706497, upload-time = "2024-10-20T10:13:00.211Z" },
    { url = "https://files.pythonhosted.org/packages/b0/fa/097e38135dadd9ac25aecf2a54be17ddf6e4c23e43d538492a90ab3d71c6/ruamel.yaml.clib-0.2.12-cp312-cp312-musllinux_1_1_i686.whl", hash = "sha256:bf165fef1f223beae7333275156ab2022cffe255dcc51c27f066b4370da81e31", size = 698042, upload-time = "2024-10-21T11:26:46.038Z" },
    { url = "https://files.pythonhosted.org/packages/ec/d5/a659ca6f503b9379b930f13bc6b130c9f176469b73b9834296822a83a132/ruamel.yaml.clib-0.2.12-cp312-cp312-musllinux_1_1_x86_64.whl", hash = "sha256:32621c177bbf782ca5a18ba4d7af0f1082a3f6e517ac2a18b3974d4edf349680", size = 745831, upload-time = "2024-10-21T11:26:47.487Z" },
    { url = "https://files.pythonhosted.org/packages/db/5d/36619b61ffa2429eeaefaab4f3374666adf36ad8ac6330d855848d7d36fd/ruamel.yaml.clib-0.2.12-cp312-cp312-musllinux_1_2_aarch64.whl", hash = "sha256:b82a7c94a498853aa0b272fd5bc67f29008da798d4f93a2f9f289feb8426a58d", size = 715692, upload-time = "2024-12-11T19:58:17.252Z" },
    { url = "https://files.pythonhosted.org/packages/b1/82/85cb92f15a4231c89b95dfe08b09eb6adca929ef7df7e17ab59902b6f589/ruamel.yaml.clib-0.2.12-cp312-cp312-win32.whl", hash = "sha256:e8c4ebfcfd57177b572e2040777b8abc537cdef58a2120e830124946aa9b42c5", size = 98777, upload-time = "2024-10-20T10:13:01.395Z" },
    { url = "https://files.pythonhosted.org/packages/d7/8f/c3654f6f1ddb75daf3922c3d8fc6005b1ab56671ad56ffb874d908bfa668/ruamel.yaml.clib-0.2.12-cp312-cp312-win_amd64.whl", hash = "sha256:0467c5965282c62203273b838ae77c0d29d7638c8a4e3a1c8bdd3602c10904e4", size = 115523, upload-time = "2024-10-20T10:13:02.768Z" },
    { url = "https://files.pythonhosted.org/packages/29/00/4864119668d71a5fa45678f380b5923ff410701565821925c69780356ffa/ruamel.yaml.clib-0.2.12-cp313-cp313-macosx_14_0_arm64.whl", hash = "sha256:4c8c5d82f50bb53986a5e02d1b3092b03622c02c2eb78e29bec33fd9593bae1a", size = 132011, upload-time = "2024-10-20T10:13:04.377Z" },
    { url = "https://files.pythonhosted.org/packages/7f/5e/212f473a93ae78c669ffa0cb051e3fee1139cb2d385d2ae1653d64281507/ruamel.yaml.clib-0.2.12-cp313-cp313-manylinux2014_aarch64.whl", hash = "sha256:e7e3736715fbf53e9be2a79eb4db68e4ed857017344d697e8b9749444ae57475", size = 642488, upload-time = "2024-10-20T10:13:05.906Z" },
    { url = "https://files.pythonhosted.org/packages/1f/8f/ecfbe2123ade605c49ef769788f79c38ddb1c8fa81e01f4dbf5cf1a44b16/ruamel.yaml.clib-0.2.12-cp313-cp313-manylinux_2_17_x86_64.manylinux2014_x86_64.whl", hash = "sha256:0b7e75b4965e1d4690e93021adfcecccbca7d61c7bddd8e22406ef2ff20d74ef", size = 745066, upload-time = "2024-10-20T10:13:07.26Z" },
    { url = "https://files.pythonhosted.org/packages/e2/a9/28f60726d29dfc01b8decdb385de4ced2ced9faeb37a847bd5cf26836815/ruamel.yaml.clib-0.2.12-cp313-cp313-manylinux_2_5_i686.manylinux1_i686.manylinux_2_17_i686.manylinux2014_i686.whl", hash = "sha256:96777d473c05ee3e5e3c3e999f5d23c6f4ec5b0c38c098b3a5229085f74236c6", size = 701785, upload-time = "2024-10-20T10:13:08.504Z" },
    { url = "https://files.pythonhosted.org/packages/84/7e/8e7ec45920daa7f76046578e4f677a3215fe8f18ee30a9cb7627a19d9b4c/ruamel.yaml.clib-0.2.12-cp313-cp313-musllinux_1_1_i686.whl", hash = "sha256:3bc2a80e6420ca8b7d3590791e2dfc709c88ab9152c00eeb511c9875ce5778bf", size = 693017, upload-time = "2024-10-21T11:26:48.866Z" },
    { url = "https://files.pythonhosted.org/packages/c5/b3/d650eaade4ca225f02a648321e1ab835b9d361c60d51150bac49063b83fa/ruamel.yaml.clib-0.2.12-cp313-cp313-musllinux_1_1_x86_64.whl", hash = "sha256:e188d2699864c11c36cdfdada94d781fd5d6b0071cd9c427bceb08ad3d7c70e1", size = 741270, upload-time = "2024-10-21T11:26:50.213Z" },
    { url = "https://files.pythonhosted.org/packages/87/b8/01c29b924dcbbed75cc45b30c30d565d763b9c4d540545a0eeecffb8f09c/ruamel.yaml.clib-0.2.12-cp313-cp313-musllinux_1_2_aarch64.whl", hash = "sha256:4f6f3eac23941b32afccc23081e1f50612bdbe4e982012ef4f5797986828cd01", size = 709059, upload-time = "2024-12-11T19:58:18.846Z" },
    { url = "https://files.pythonhosted.org/packages/30/8c/ed73f047a73638257aa9377ad356bea4d96125b305c34a28766f4445cc0f/ruamel.yaml.clib-0.2.12-cp313-cp313-win32.whl", hash = "sha256:6442cb36270b3afb1b4951f060eccca1ce49f3d087ca1ca4563a6eb479cb3de6", size = 98583, upload-time = "2024-10-20T10:13:09.658Z" },
    { url = "https://files.pythonhosted.org/packages/b0/85/e8e751d8791564dd333d5d9a4eab0a7a115f7e349595417fd50ecae3395c/ruamel.yaml.clib-0.2.12-cp313-cp313-win_amd64.whl", hash = "sha256:e5b8daf27af0b90da7bb903a876477a9e6d7270be6146906b276605997c7e9a3", size = 115190, upload-time = "2024-10-20T10:13:10.66Z" },
]

[[package]]
name = "scipy"
version = "1.15.3"
source = { registry = "https://pypi.org/simple" }
resolution-markers = [
    "python_full_version < '3.11'",
]
dependencies = [
    { name = "numpy", version = "2.2.6", source = { registry = "https://pypi.org/simple" }, marker = "python_full_version < '3.11'" },
]
sdist = { url = "https://files.pythonhosted.org/packages/0f/37/6964b830433e654ec7485e45a00fc9a27cf868d622838f6b6d9c5ec0d532/scipy-1.15.3.tar.gz", hash = "sha256:eae3cf522bc7df64b42cad3925c876e1b0b6c35c1337c93e12c0f366f55b0eaf", size = 59419214, upload-time = "2025-05-08T16:13:05.955Z" }
wheels = [
    { url = "https://files.pythonhosted.org/packages/78/2f/4966032c5f8cc7e6a60f1b2e0ad686293b9474b65246b0c642e3ef3badd0/scipy-1.15.3-cp310-cp310-macosx_10_13_x86_64.whl", hash = "sha256:a345928c86d535060c9c2b25e71e87c39ab2f22fc96e9636bd74d1dbf9de448c", size = 38702770, upload-time = "2025-05-08T16:04:20.849Z" },
    { url = "https://files.pythonhosted.org/packages/a0/6e/0c3bf90fae0e910c274db43304ebe25a6b391327f3f10b5dcc638c090795/scipy-1.15.3-cp310-cp310-macosx_12_0_arm64.whl", hash = "sha256:ad3432cb0f9ed87477a8d97f03b763fd1d57709f1bbde3c9369b1dff5503b253", size = 30094511, upload-time = "2025-05-08T16:04:27.103Z" },
    { url = "https://files.pythonhosted.org/packages/ea/b1/4deb37252311c1acff7f101f6453f0440794f51b6eacb1aad4459a134081/scipy-1.15.3-cp310-cp310-macosx_14_0_arm64.whl", hash = "sha256:aef683a9ae6eb00728a542b796f52a5477b78252edede72b8327a886ab63293f", size = 22368151, upload-time = "2025-05-08T16:04:31.731Z" },
    { url = "https://files.pythonhosted.org/packages/38/7d/f457626e3cd3c29b3a49ca115a304cebb8cc6f31b04678f03b216899d3c6/scipy-1.15.3-cp310-cp310-macosx_14_0_x86_64.whl", hash = "sha256:1c832e1bd78dea67d5c16f786681b28dd695a8cb1fb90af2e27580d3d0967e92", size = 25121732, upload-time = "2025-05-08T16:04:36.596Z" },
    { url = "https://files.pythonhosted.org/packages/db/0a/92b1de4a7adc7a15dcf5bddc6e191f6f29ee663b30511ce20467ef9b82e4/scipy-1.15.3-cp310-cp310-manylinux_2_17_aarch64.manylinux2014_aarch64.whl", hash = "sha256:263961f658ce2165bbd7b99fa5135195c3a12d9bef045345016b8b50c315cb82", size = 35547617, upload-time = "2025-05-08T16:04:43.546Z" },
    { url = "https://files.pythonhosted.org/packages/8e/6d/41991e503e51fc1134502694c5fa7a1671501a17ffa12716a4a9151af3df/scipy-1.15.3-cp310-cp310-manylinux_2_17_x86_64.manylinux2014_x86_64.whl", hash = "sha256:9e2abc762b0811e09a0d3258abee2d98e0c703eee49464ce0069590846f31d40", size = 37662964, upload-time = "2025-05-08T16:04:49.431Z" },
    { url = "https://files.pythonhosted.org/packages/25/e1/3df8f83cb15f3500478c889be8fb18700813b95e9e087328230b98d547ff/scipy-1.15.3-cp310-cp310-musllinux_1_2_aarch64.whl", hash = "sha256:ed7284b21a7a0c8f1b6e5977ac05396c0d008b89e05498c8b7e8f4a1423bba0e", size = 37238749, upload-time = "2025-05-08T16:04:55.215Z" },
    { url = "https://files.pythonhosted.org/packages/93/3e/b3257cf446f2a3533ed7809757039016b74cd6f38271de91682aa844cfc5/scipy-1.15.3-cp310-cp310-musllinux_1_2_x86_64.whl", hash = "sha256:5380741e53df2c566f4d234b100a484b420af85deb39ea35a1cc1be84ff53a5c", size = 40022383, upload-time = "2025-05-08T16:05:01.914Z" },
    { url = "https://files.pythonhosted.org/packages/d1/84/55bc4881973d3f79b479a5a2e2df61c8c9a04fcb986a213ac9c02cfb659b/scipy-1.15.3-cp310-cp310-win_amd64.whl", hash = "sha256:9d61e97b186a57350f6d6fd72640f9e99d5a4a2b8fbf4b9ee9a841eab327dc13", size = 41259201, upload-time = "2025-05-08T16:05:08.166Z" },
    { url = "https://files.pythonhosted.org/packages/96/ab/5cc9f80f28f6a7dff646c5756e559823614a42b1939d86dd0ed550470210/scipy-1.15.3-cp311-cp311-macosx_10_13_x86_64.whl", hash = "sha256:993439ce220d25e3696d1b23b233dd010169b62f6456488567e830654ee37a6b", size = 38714255, upload-time = "2025-05-08T16:05:14.596Z" },
    { url = "https://files.pythonhosted.org/packages/4a/4a/66ba30abe5ad1a3ad15bfb0b59d22174012e8056ff448cb1644deccbfed2/scipy-1.15.3-cp311-cp311-macosx_12_0_arm64.whl", hash = "sha256:34716e281f181a02341ddeaad584205bd2fd3c242063bd3423d61ac259ca7eba", size = 30111035, upload-time = "2025-05-08T16:05:20.152Z" },
    { url = "https://files.pythonhosted.org/packages/4b/fa/a7e5b95afd80d24313307f03624acc65801846fa75599034f8ceb9e2cbf6/scipy-1.15.3-cp311-cp311-macosx_14_0_arm64.whl", hash = "sha256:3b0334816afb8b91dab859281b1b9786934392aa3d527cd847e41bb6f45bee65", size = 22384499, upload-time = "2025-05-08T16:05:24.494Z" },
    { url = "https://files.pythonhosted.org/packages/17/99/f3aaddccf3588bb4aea70ba35328c204cadd89517a1612ecfda5b2dd9d7a/scipy-1.15.3-cp311-cp311-macosx_14_0_x86_64.whl", hash = "sha256:6db907c7368e3092e24919b5e31c76998b0ce1684d51a90943cb0ed1b4ffd6c1", size = 25152602, upload-time = "2025-05-08T16:05:29.313Z" },
    { url = "https://files.pythonhosted.org/packages/56/c5/1032cdb565f146109212153339f9cb8b993701e9fe56b1c97699eee12586/scipy-1.15.3-cp311-cp311-manylinux_2_17_aarch64.manylinux2014_aarch64.whl", hash = "sha256:721d6b4ef5dc82ca8968c25b111e307083d7ca9091bc38163fb89243e85e3889", size = 35503415, upload-time = "2025-05-08T16:05:34.699Z" },
    { url = "https://files.pythonhosted.org/packages/bd/37/89f19c8c05505d0601ed5650156e50eb881ae3918786c8fd7262b4ee66d3/scipy-1.15.3-cp311-cp311-manylinux_2_17_x86_64.manylinux2014_x86_64.whl", hash = "sha256:39cb9c62e471b1bb3750066ecc3a3f3052b37751c7c3dfd0fd7e48900ed52982", size = 37652622, upload-time = "2025-05-08T16:05:40.762Z" },
    { url = "https://files.pythonhosted.org/packages/7e/31/be59513aa9695519b18e1851bb9e487de66f2d31f835201f1b42f5d4d475/scipy-1.15.3-cp311-cp311-musllinux_1_2_aarch64.whl", hash = "sha256:795c46999bae845966368a3c013e0e00947932d68e235702b5c3f6ea799aa8c9", size = 37244796, upload-time = "2025-05-08T16:05:48.119Z" },
    { url = "https://files.pythonhosted.org/packages/10/c0/4f5f3eeccc235632aab79b27a74a9130c6c35df358129f7ac8b29f562ac7/scipy-1.15.3-cp311-cp311-musllinux_1_2_x86_64.whl", hash = "sha256:18aaacb735ab38b38db42cb01f6b92a2d0d4b6aabefeb07f02849e47f8fb3594", size = 40047684, upload-time = "2025-05-08T16:05:54.22Z" },
    { url = "https://files.pythonhosted.org/packages/ab/a7/0ddaf514ce8a8714f6ed243a2b391b41dbb65251affe21ee3077ec45ea9a/scipy-1.15.3-cp311-cp311-win_amd64.whl", hash = "sha256:ae48a786a28412d744c62fd7816a4118ef97e5be0bee968ce8f0a2fba7acf3bb", size = 41246504, upload-time = "2025-05-08T16:06:00.437Z" },
    { url = "https://files.pythonhosted.org/packages/37/4b/683aa044c4162e10ed7a7ea30527f2cbd92e6999c10a8ed8edb253836e9c/scipy-1.15.3-cp312-cp312-macosx_10_13_x86_64.whl", hash = "sha256:6ac6310fdbfb7aa6612408bd2f07295bcbd3fda00d2d702178434751fe48e019", size = 38766735, upload-time = "2025-05-08T16:06:06.471Z" },
    { url = "https://files.pythonhosted.org/packages/7b/7e/f30be3d03de07f25dc0ec926d1681fed5c732d759ac8f51079708c79e680/scipy-1.15.3-cp312-cp312-macosx_12_0_arm64.whl", hash = "sha256:185cd3d6d05ca4b44a8f1595af87f9c372bb6acf9c808e99aa3e9aa03bd98cf6", size = 30173284, upload-time = "2025-05-08T16:06:11.686Z" },
    { url = "https://files.pythonhosted.org/packages/07/9c/0ddb0d0abdabe0d181c1793db51f02cd59e4901da6f9f7848e1f96759f0d/scipy-1.15.3-cp312-cp312-macosx_14_0_arm64.whl", hash = "sha256:05dc6abcd105e1a29f95eada46d4a3f251743cfd7d3ae8ddb4088047f24ea477", size = 22446958, upload-time = "2025-05-08T16:06:15.97Z" },
    { url = "https://files.pythonhosted.org/packages/af/43/0bce905a965f36c58ff80d8bea33f1f9351b05fad4beaad4eae34699b7a1/scipy-1.15.3-cp312-cp312-macosx_14_0_x86_64.whl", hash = "sha256:06efcba926324df1696931a57a176c80848ccd67ce6ad020c810736bfd58eb1c", size = 25242454, upload-time = "2025-05-08T16:06:20.394Z" },
    { url = "https://files.pythonhosted.org/packages/56/30/a6f08f84ee5b7b28b4c597aca4cbe545535c39fe911845a96414700b64ba/scipy-1.15.3-cp312-cp312-manylinux_2_17_aarch64.manylinux2014_aarch64.whl", hash = "sha256:c05045d8b9bfd807ee1b9f38761993297b10b245f012b11b13b91ba8945f7e45", size = 35210199, upload-time = "2025-05-08T16:06:26.159Z" },
    { url = "https://files.pythonhosted.org/packages/0b/1f/03f52c282437a168ee2c7c14a1a0d0781a9a4a8962d84ac05c06b4c5b555/scipy-1.15.3-cp312-cp312-manylinux_2_17_x86_64.manylinux2014_x86_64.whl", hash = "sha256:271e3713e645149ea5ea3e97b57fdab61ce61333f97cfae392c28ba786f9bb49", size = 37309455, upload-time = "2025-05-08T16:06:32.778Z" },
    { url = "https://files.pythonhosted.org/packages/89/b1/fbb53137f42c4bf630b1ffdfc2151a62d1d1b903b249f030d2b1c0280af8/scipy-1.15.3-cp312-cp312-musllinux_1_2_aarch64.whl", hash = "sha256:6cfd56fc1a8e53f6e89ba3a7a7251f7396412d655bca2aa5611c8ec9a6784a1e", size = 36885140, upload-time = "2025-05-08T16:06:39.249Z" },
    { url = "https://files.pythonhosted.org/packages/2e/2e/025e39e339f5090df1ff266d021892694dbb7e63568edcfe43f892fa381d/scipy-1.15.3-cp312-cp312-musllinux_1_2_x86_64.whl", hash = "sha256:0ff17c0bb1cb32952c09217d8d1eed9b53d1463e5f1dd6052c7857f83127d539", size = 39710549, upload-time = "2025-05-08T16:06:45.729Z" },
    { url = "https://files.pythonhosted.org/packages/e6/eb/3bf6ea8ab7f1503dca3a10df2e4b9c3f6b3316df07f6c0ded94b281c7101/scipy-1.15.3-cp312-cp312-win_amd64.whl", hash = "sha256:52092bc0472cfd17df49ff17e70624345efece4e1a12b23783a1ac59a1b728ed", size = 40966184, upload-time = "2025-05-08T16:06:52.623Z" },
    { url = "https://files.pythonhosted.org/packages/73/18/ec27848c9baae6e0d6573eda6e01a602e5649ee72c27c3a8aad673ebecfd/scipy-1.15.3-cp313-cp313-macosx_10_13_x86_64.whl", hash = "sha256:2c620736bcc334782e24d173c0fdbb7590a0a436d2fdf39310a8902505008759", size = 38728256, upload-time = "2025-05-08T16:06:58.696Z" },
    { url = "https://files.pythonhosted.org/packages/74/cd/1aef2184948728b4b6e21267d53b3339762c285a46a274ebb7863c9e4742/scipy-1.15.3-cp313-cp313-macosx_12_0_arm64.whl", hash = "sha256:7e11270a000969409d37ed399585ee530b9ef6aa99d50c019de4cb01e8e54e62", size = 30109540, upload-time = "2025-05-08T16:07:04.209Z" },
    { url = "https://files.pythonhosted.org/packages/5b/d8/59e452c0a255ec352bd0a833537a3bc1bfb679944c4938ab375b0a6b3a3e/scipy-1.15.3-cp313-cp313-macosx_14_0_arm64.whl", hash = "sha256:8c9ed3ba2c8a2ce098163a9bdb26f891746d02136995df25227a20e71c396ebb", size = 22383115, upload-time = "2025-05-08T16:07:08.998Z" },
    { url = "https://files.pythonhosted.org/packages/08/f5/456f56bbbfccf696263b47095291040655e3cbaf05d063bdc7c7517f32ac/scipy-1.15.3-cp313-cp313-macosx_14_0_x86_64.whl", hash = "sha256:0bdd905264c0c9cfa74a4772cdb2070171790381a5c4d312c973382fc6eaf730", size = 25163884, upload-time = "2025-05-08T16:07:14.091Z" },
    { url = "https://files.pythonhosted.org/packages/a2/66/a9618b6a435a0f0c0b8a6d0a2efb32d4ec5a85f023c2b79d39512040355b/scipy-1.15.3-cp313-cp313-manylinux_2_17_aarch64.manylinux2014_aarch64.whl", hash = "sha256:79167bba085c31f38603e11a267d862957cbb3ce018d8b38f79ac043bc92d825", size = 35174018, upload-time = "2025-05-08T16:07:19.427Z" },
    { url = "https://files.pythonhosted.org/packages/b5/09/c5b6734a50ad4882432b6bb7c02baf757f5b2f256041da5df242e2d7e6b6/scipy-1.15.3-cp313-cp313-manylinux_2_17_x86_64.manylinux2014_x86_64.whl", hash = "sha256:c9deabd6d547aee2c9a81dee6cc96c6d7e9a9b1953f74850c179f91fdc729cb7", size = 37269716, upload-time = "2025-05-08T16:07:25.712Z" },
    { url = "https://files.pythonhosted.org/packages/77/0a/eac00ff741f23bcabd352731ed9b8995a0a60ef57f5fd788d611d43d69a1/scipy-1.15.3-cp313-cp313-musllinux_1_2_aarch64.whl", hash = "sha256:dde4fc32993071ac0c7dd2d82569e544f0bdaff66269cb475e0f369adad13f11", size = 36872342, upload-time = "2025-05-08T16:07:31.468Z" },
    { url = "https://files.pythonhosted.org/packages/fe/54/4379be86dd74b6ad81551689107360d9a3e18f24d20767a2d5b9253a3f0a/scipy-1.15.3-cp313-cp313-musllinux_1_2_x86_64.whl", hash = "sha256:f77f853d584e72e874d87357ad70f44b437331507d1c311457bed8ed2b956126", size = 39670869, upload-time = "2025-05-08T16:07:38.002Z" },
    { url = "https://files.pythonhosted.org/packages/87/2e/892ad2862ba54f084ffe8cc4a22667eaf9c2bcec6d2bff1d15713c6c0703/scipy-1.15.3-cp313-cp313-win_amd64.whl", hash = "sha256:b90ab29d0c37ec9bf55424c064312930ca5f4bde15ee8619ee44e69319aab163", size = 40988851, upload-time = "2025-05-08T16:08:33.671Z" },
    { url = "https://files.pythonhosted.org/packages/1b/e9/7a879c137f7e55b30d75d90ce3eb468197646bc7b443ac036ae3fe109055/scipy-1.15.3-cp313-cp313t-macosx_10_13_x86_64.whl", hash = "sha256:3ac07623267feb3ae308487c260ac684b32ea35fd81e12845039952f558047b8", size = 38863011, upload-time = "2025-05-08T16:07:44.039Z" },
    { url = "https://files.pythonhosted.org/packages/51/d1/226a806bbd69f62ce5ef5f3ffadc35286e9fbc802f606a07eb83bf2359de/scipy-1.15.3-cp313-cp313t-macosx_12_0_arm64.whl", hash = "sha256:6487aa99c2a3d509a5227d9a5e889ff05830a06b2ce08ec30df6d79db5fcd5c5", size = 30266407, upload-time = "2025-05-08T16:07:49.891Z" },
    { url = "https://files.pythonhosted.org/packages/e5/9b/f32d1d6093ab9eeabbd839b0f7619c62e46cc4b7b6dbf05b6e615bbd4400/scipy-1.15.3-cp313-cp313t-macosx_14_0_arm64.whl", hash = "sha256:50f9e62461c95d933d5c5ef4a1f2ebf9a2b4e83b0db374cb3f1de104d935922e", size = 22540030, upload-time = "2025-05-08T16:07:54.121Z" },
    { url = "https://files.pythonhosted.org/packages/e7/29/c278f699b095c1a884f29fda126340fcc201461ee8bfea5c8bdb1c7c958b/scipy-1.15.3-cp313-cp313t-macosx_14_0_x86_64.whl", hash = "sha256:14ed70039d182f411ffc74789a16df3835e05dc469b898233a245cdfd7f162cb", size = 25218709, upload-time = "2025-05-08T16:07:58.506Z" },
    { url = "https://files.pythonhosted.org/packages/24/18/9e5374b617aba742a990581373cd6b68a2945d65cc588482749ef2e64467/scipy-1.15.3-cp313-cp313t-manylinux_2_17_aarch64.manylinux2014_aarch64.whl", hash = "sha256:0a769105537aa07a69468a0eefcd121be52006db61cdd8cac8a0e68980bbb723", size = 34809045, upload-time = "2025-05-08T16:08:03.929Z" },
    { url = "https://files.pythonhosted.org/packages/e1/fe/9c4361e7ba2927074360856db6135ef4904d505e9b3afbbcb073c4008328/scipy-1.15.3-cp313-cp313t-manylinux_2_17_x86_64.manylinux2014_x86_64.whl", hash = "sha256:9db984639887e3dffb3928d118145ffe40eff2fa40cb241a306ec57c219ebbbb", size = 36703062, upload-time = "2025-05-08T16:08:09.558Z" },
    { url = "https://files.pythonhosted.org/packages/b7/8e/038ccfe29d272b30086b25a4960f757f97122cb2ec42e62b460d02fe98e9/scipy-1.15.3-cp313-cp313t-musllinux_1_2_aarch64.whl", hash = "sha256:40e54d5c7e7ebf1aa596c374c49fa3135f04648a0caabcb66c52884b943f02b4", size = 36393132, upload-time = "2025-05-08T16:08:15.34Z" },
    { url = "https://files.pythonhosted.org/packages/10/7e/5c12285452970be5bdbe8352c619250b97ebf7917d7a9a9e96b8a8140f17/scipy-1.15.3-cp313-cp313t-musllinux_1_2_x86_64.whl", hash = "sha256:5e721fed53187e71d0ccf382b6bf977644c533e506c4d33c3fb24de89f5c3ed5", size = 38979503, upload-time = "2025-05-08T16:08:21.513Z" },
    { url = "https://files.pythonhosted.org/packages/81/06/0a5e5349474e1cbc5757975b21bd4fad0e72ebf138c5592f191646154e06/scipy-1.15.3-cp313-cp313t-win_amd64.whl", hash = "sha256:76ad1fb5f8752eabf0fa02e4cc0336b4e8f021e2d5f061ed37d6d264db35e3ca", size = 40308097, upload-time = "2025-05-08T16:08:27.627Z" },
]

[[package]]
name = "scipy"
version = "1.16.3"
source = { registry = "https://pypi.org/simple" }
resolution-markers = [
    "python_full_version >= '3.13'",
    "python_full_version == '3.12.*'",
    "python_full_version == '3.11.*'",
]
dependencies = [
    { name = "numpy", version = "2.3.4", source = { registry = "https://pypi.org/simple" }, marker = "python_full_version >= '3.11'" },
]
sdist = { url = "https://files.pythonhosted.org/packages/0a/ca/d8ace4f98322d01abcd52d381134344bf7b431eba7ed8b42bdea5a3c2ac9/scipy-1.16.3.tar.gz", hash = "sha256:01e87659402762f43bd2fee13370553a17ada367d42e7487800bf2916535aecb", size = 30597883, upload-time = "2025-10-28T17:38:54.068Z" }
wheels = [
    { url = "https://files.pythonhosted.org/packages/9b/5f/6f37d7439de1455ce9c5a556b8d1db0979f03a796c030bafdf08d35b7bf9/scipy-1.16.3-cp311-cp311-macosx_10_14_x86_64.whl", hash = "sha256:40be6cf99e68b6c4321e9f8782e7d5ff8265af28ef2cd56e9c9b2638fa08ad97", size = 36630881, upload-time = "2025-10-28T17:31:47.104Z" },
    { url = "https://files.pythonhosted.org/packages/7c/89/d70e9f628749b7e4db2aa4cd89735502ff3f08f7b9b27d2e799485987cd9/scipy-1.16.3-cp311-cp311-macosx_12_0_arm64.whl", hash = "sha256:8be1ca9170fcb6223cc7c27f4305d680ded114a1567c0bd2bfcbf947d1b17511", size = 28941012, upload-time = "2025-10-28T17:31:53.411Z" },
    { url = "https://files.pythonhosted.org/packages/a8/a8/0e7a9a6872a923505dbdf6bb93451edcac120363131c19013044a1e7cb0c/scipy-1.16.3-cp311-cp311-macosx_14_0_arm64.whl", hash = "sha256:bea0a62734d20d67608660f69dcda23e7f90fb4ca20974ab80b6ed40df87a005", size = 20931935, upload-time = "2025-10-28T17:31:57.361Z" },
    { url = "https://files.pythonhosted.org/packages/bd/c7/020fb72bd79ad798e4dbe53938543ecb96b3a9ac3fe274b7189e23e27353/scipy-1.16.3-cp311-cp311-macosx_14_0_x86_64.whl", hash = "sha256:2a207a6ce9c24f1951241f4693ede2d393f59c07abc159b2cb2be980820e01fb", size = 23534466, upload-time = "2025-10-28T17:32:01.875Z" },
    { url = "https://files.pythonhosted.org/packages/be/a0/668c4609ce6dbf2f948e167836ccaf897f95fb63fa231c87da7558a374cd/scipy-1.16.3-cp311-cp311-manylinux2014_aarch64.manylinux_2_17_aarch64.whl", hash = "sha256:532fb5ad6a87e9e9cd9c959b106b73145a03f04c7d57ea3e6f6bb60b86ab0876", size = 33593618, upload-time = "2025-10-28T17:32:06.902Z" },
    { url = "https://files.pythonhosted.org/packages/ca/6e/8942461cf2636cdae083e3eb72622a7fbbfa5cf559c7d13ab250a5dbdc01/scipy-1.16.3-cp311-cp311-manylinux2014_x86_64.manylinux_2_17_x86_64.whl", hash = "sha256:0151a0749efeaaab78711c78422d413c583b8cdd2011a3c1d6c794938ee9fdb2", size = 35899798, upload-time = "2025-10-28T17:32:12.665Z" },
    { url = "https://files.pythonhosted.org/packages/79/e8/d0f33590364cdbd67f28ce79368b373889faa4ee959588beddf6daef9abe/scipy-1.16.3-cp311-cp311-musllinux_1_2_aarch64.whl", hash = "sha256:b7180967113560cca57418a7bc719e30366b47959dd845a93206fbed693c867e", size = 36226154, upload-time = "2025-10-28T17:32:17.961Z" },
    { url = "https://files.pythonhosted.org/packages/39/c1/1903de608c0c924a1749c590064e65810f8046e437aba6be365abc4f7557/scipy-1.16.3-cp311-cp311-musllinux_1_2_x86_64.whl", hash = "sha256:deb3841c925eeddb6afc1e4e4a45e418d19ec7b87c5df177695224078e8ec733", size = 38878540, upload-time = "2025-10-28T17:32:23.907Z" },
    { url = "https://files.pythonhosted.org/packages/f1/d0/22ec7036ba0b0a35bccb7f25ab407382ed34af0b111475eb301c16f8a2e5/scipy-1.16.3-cp311-cp311-win_amd64.whl", hash = "sha256:53c3844d527213631e886621df5695d35e4f6a75f620dca412bcd292f6b87d78", size = 38722107, upload-time = "2025-10-28T17:32:29.921Z" },
    { url = "https://files.pythonhosted.org/packages/7b/60/8a00e5a524bb3bf8898db1650d350f50e6cffb9d7a491c561dc9826c7515/scipy-1.16.3-cp311-cp311-win_arm64.whl", hash = "sha256:9452781bd879b14b6f055b26643703551320aa8d79ae064a71df55c00286a184", size = 25506272, upload-time = "2025-10-28T17:32:34.577Z" },
    { url = "https://files.pythonhosted.org/packages/40/41/5bf55c3f386b1643812f3a5674edf74b26184378ef0f3e7c7a09a7e2ca7f/scipy-1.16.3-cp312-cp312-macosx_10_14_x86_64.whl", hash = "sha256:81fc5827606858cf71446a5e98715ba0e11f0dbc83d71c7409d05486592a45d6", size = 36659043, upload-time = "2025-10-28T17:32:40.285Z" },
    { url = "https://files.pythonhosted.org/packages/1e/0f/65582071948cfc45d43e9870bf7ca5f0e0684e165d7c9ef4e50d783073eb/scipy-1.16.3-cp312-cp312-macosx_12_0_arm64.whl", hash = "sha256:c97176013d404c7346bf57874eaac5187d969293bf40497140b0a2b2b7482e07", size = 28898986, upload-time = "2025-10-28T17:32:45.325Z" },
    { url = "https://files.pythonhosted.org/packages/96/5e/36bf3f0ac298187d1ceadde9051177d6a4fe4d507e8f59067dc9dd39e650/scipy-1.16.3-cp312-cp312-macosx_14_0_arm64.whl", hash = "sha256:2b71d93c8a9936046866acebc915e2af2e292b883ed6e2cbe5c34beb094b82d9", size = 20889814, upload-time = "2025-10-28T17:32:49.277Z" },
    { url = "https://files.pythonhosted.org/packages/80/35/178d9d0c35394d5d5211bbff7ac4f2986c5488b59506fef9e1de13ea28d3/scipy-1.16.3-cp312-cp312-macosx_14_0_x86_64.whl", hash = "sha256:3d4a07a8e785d80289dfe66b7c27d8634a773020742ec7187b85ccc4b0e7b686", size = 23565795, upload-time = "2025-10-28T17:32:53.337Z" },
    { url = "https://files.pythonhosted.org/packages/fa/46/d1146ff536d034d02f83c8afc3c4bab2eddb634624d6529a8512f3afc9da/scipy-1.16.3-cp312-cp312-manylinux2014_aarch64.manylinux_2_17_aarch64.whl", hash = "sha256:0553371015692a898e1aa858fed67a3576c34edefa6b7ebdb4e9dde49ce5c203", size = 33349476, upload-time = "2025-10-28T17:32:58.353Z" },
    { url = "https://files.pythonhosted.org/packages/79/2e/415119c9ab3e62249e18c2b082c07aff907a273741b3f8160414b0e9193c/scipy-1.16.3-cp312-cp312-manylinux2014_x86_64.manylinux_2_17_x86_64.whl", hash = "sha256:72d1717fd3b5e6ec747327ce9bda32d5463f472c9dce9f54499e81fbd50245a1", size = 35676692, upload-time = "2025-10-28T17:33:03.88Z" },
    { url = "https://files.pythonhosted.org/packages/27/82/df26e44da78bf8d2aeaf7566082260cfa15955a5a6e96e6a29935b64132f/scipy-1.16.3-cp312-cp312-musllinux_1_2_aarch64.whl", hash = "sha256:1fb2472e72e24d1530debe6ae078db70fb1605350c88a3d14bc401d6306dbffe", size = 36019345, upload-time = "2025-10-28T17:33:09.773Z" },
    { url = "https://files.pythonhosted.org/packages/82/31/006cbb4b648ba379a95c87262c2855cd0d09453e500937f78b30f02fa1cd/scipy-1.16.3-cp312-cp312-musllinux_1_2_x86_64.whl", hash = "sha256:c5192722cffe15f9329a3948c4b1db789fbb1f05c97899187dcf009b283aea70", size = 38678975, upload-time = "2025-10-28T17:33:15.809Z" },
    { url = "https://files.pythonhosted.org/packages/c2/7f/acbd28c97e990b421af7d6d6cd416358c9c293fc958b8529e0bd5d2a2a19/scipy-1.16.3-cp312-cp312-win_amd64.whl", hash = "sha256:56edc65510d1331dae01ef9b658d428e33ed48b4f77b1d51caf479a0253f96dc", size = 38555926, upload-time = "2025-10-28T17:33:21.388Z" },
    { url = "https://files.pythonhosted.org/packages/ce/69/c5c7807fd007dad4f48e0a5f2153038dc96e8725d3345b9ee31b2b7bed46/scipy-1.16.3-cp312-cp312-win_arm64.whl", hash = "sha256:a8a26c78ef223d3e30920ef759e25625a0ecdd0d60e5a8818b7513c3e5384cf2", size = 25463014, upload-time = "2025-10-28T17:33:25.975Z" },
    { url = "https://files.pythonhosted.org/packages/72/f1/57e8327ab1508272029e27eeef34f2302ffc156b69e7e233e906c2a5c379/scipy-1.16.3-cp313-cp313-macosx_10_14_x86_64.whl", hash = "sha256:d2ec56337675e61b312179a1ad124f5f570c00f920cc75e1000025451b88241c", size = 36617856, upload-time = "2025-10-28T17:33:31.375Z" },
    { url = "https://files.pythonhosted.org/packages/44/13/7e63cfba8a7452eb756306aa2fd9b37a29a323b672b964b4fdeded9a3f21/scipy-1.16.3-cp313-cp313-macosx_12_0_arm64.whl", hash = "sha256:16b8bc35a4cc24db80a0ec836a9286d0e31b2503cb2fd7ff7fb0e0374a97081d", size = 28874306, upload-time = "2025-10-28T17:33:36.516Z" },
    { url = "https://files.pythonhosted.org/packages/15/65/3a9400efd0228a176e6ec3454b1fa998fbbb5a8defa1672c3f65706987db/scipy-1.16.3-cp313-cp313-macosx_14_0_arm64.whl", hash = "sha256:5803c5fadd29de0cf27fa08ccbfe7a9e5d741bf63e4ab1085437266f12460ff9", size = 20865371, upload-time = "2025-10-28T17:33:42.094Z" },
    { url = "https://files.pythonhosted.org/packages/33/d7/eda09adf009a9fb81827194d4dd02d2e4bc752cef16737cc4ef065234031/scipy-1.16.3-cp313-cp313-macosx_14_0_x86_64.whl", hash = "sha256:b81c27fc41954319a943d43b20e07c40bdcd3ff7cf013f4fb86286faefe546c4", size = 23524877, upload-time = "2025-10-28T17:33:48.483Z" },
    { url = "https://files.pythonhosted.org/packages/7d/6b/3f911e1ebc364cb81320223a3422aab7d26c9c7973109a9cd0f27c64c6c0/scipy-1.16.3-cp313-cp313-manylinux2014_aarch64.manylinux_2_17_aarch64.whl", hash = "sha256:0c3b4dd3d9b08dbce0f3440032c52e9e2ab9f96ade2d3943313dfe51a7056959", size = 33342103, upload-time = "2025-10-28T17:33:56.495Z" },
    { url = "https://files.pythonhosted.org/packages/21/f6/4bfb5695d8941e5c570a04d9fcd0d36bce7511b7d78e6e75c8f9791f82d0/scipy-1.16.3-cp313-cp313-manylinux2014_x86_64.manylinux_2_17_x86_64.whl", hash = "sha256:7dc1360c06535ea6116a2220f760ae572db9f661aba2d88074fe30ec2aa1ff88", size = 35697297, upload-time = "2025-10-28T17:34:04.722Z" },
    { url = "https://files.pythonhosted.org/packages/04/e1/6496dadbc80d8d896ff72511ecfe2316b50313bfc3ebf07a3f580f08bd8c/scipy-1.16.3-cp313-cp313-musllinux_1_2_aarch64.whl", hash = "sha256:663b8d66a8748051c3ee9c96465fb417509315b99c71550fda2591d7dd634234", size = 36021756, upload-time = "2025-10-28T17:34:13.482Z" },
    { url = "https://files.pythonhosted.org/packages/fe/bd/a8c7799e0136b987bda3e1b23d155bcb31aec68a4a472554df5f0937eef7/scipy-1.16.3-cp313-cp313-musllinux_1_2_x86_64.whl", hash = "sha256:eab43fae33a0c39006a88096cd7b4f4ef545ea0447d250d5ac18202d40b6611d", size = 38696566, upload-time = "2025-10-28T17:34:22.384Z" },
    { url = "https://files.pythonhosted.org/packages/cd/01/1204382461fcbfeb05b6161b594f4007e78b6eba9b375382f79153172b4d/scipy-1.16.3-cp313-cp313-win_amd64.whl", hash = "sha256:062246acacbe9f8210de8e751b16fc37458213f124bef161a5a02c7a39284304", size = 38529877, upload-time = "2025-10-28T17:35:51.076Z" },
    { url = "https://files.pythonhosted.org/packages/7f/14/9d9fbcaa1260a94f4bb5b64ba9213ceb5d03cd88841fe9fd1ffd47a45b73/scipy-1.16.3-cp313-cp313-win_arm64.whl", hash = "sha256:50a3dbf286dbc7d84f176f9a1574c705f277cb6565069f88f60db9eafdbe3ee2", size = 25455366, upload-time = "2025-10-28T17:35:59.014Z" },
    { url = "https://files.pythonhosted.org/packages/e2/a3/9ec205bd49f42d45d77f1730dbad9ccf146244c1647605cf834b3a8c4f36/scipy-1.16.3-cp313-cp313t-macosx_10_14_x86_64.whl", hash = "sha256:fb4b29f4cf8cc5a8d628bc8d8e26d12d7278cd1f219f22698a378c3d67db5e4b", size = 37027931, upload-time = "2025-10-28T17:34:31.451Z" },
    { url = "https://files.pythonhosted.org/packages/25/06/ca9fd1f3a4589cbd825b1447e5db3a8ebb969c1eaf22c8579bd286f51b6d/scipy-1.16.3-cp313-cp313t-macosx_12_0_arm64.whl", hash = "sha256:8d09d72dc92742988b0e7750bddb8060b0c7079606c0d24a8cc8e9c9c11f9079", size = 29400081, upload-time = "2025-10-28T17:34:39.087Z" },
    { url = "https://files.pythonhosted.org/packages/6a/56/933e68210d92657d93fb0e381683bc0e53a965048d7358ff5fbf9e6a1b17/scipy-1.16.3-cp313-cp313t-macosx_14_0_arm64.whl", hash = "sha256:03192a35e661470197556de24e7cb1330d84b35b94ead65c46ad6f16f6b28f2a", size = 21391244, upload-time = "2025-10-28T17:34:45.234Z" },
    { url = "https://files.pythonhosted.org/packages/a8/7e/779845db03dc1418e215726329674b40576879b91814568757ff0014ad65/scipy-1.16.3-cp313-cp313t-macosx_14_0_x86_64.whl", hash = "sha256:57d01cb6f85e34f0946b33caa66e892aae072b64b034183f3d87c4025802a119", size = 23929753, upload-time = "2025-10-28T17:34:51.793Z" },
    { url = "https://files.pythonhosted.org/packages/4c/4b/f756cf8161d5365dcdef9e5f460ab226c068211030a175d2fc7f3f41ca64/scipy-1.16.3-cp313-cp313t-manylinux2014_aarch64.manylinux_2_17_aarch64.whl", hash = "sha256:96491a6a54e995f00a28a3c3badfff58fd093bf26cd5fb34a2188c8c756a3a2c", size = 33496912, upload-time = "2025-10-28T17:34:59.8Z" },
    { url = "https://files.pythonhosted.org/packages/09/b5/222b1e49a58668f23839ca1542a6322bb095ab8d6590d4f71723869a6c2c/scipy-1.16.3-cp313-cp313t-manylinux2014_x86_64.manylinux_2_17_x86_64.whl", hash = "sha256:cd13e354df9938598af2be05822c323e97132d5e6306b83a3b4ee6724c6e522e", size = 35802371, upload-time = "2025-10-28T17:35:08.173Z" },
    { url = "https://files.pythonhosted.org/packages/c1/8d/5964ef68bb31829bde27611f8c9deeac13764589fe74a75390242b64ca44/scipy-1.16.3-cp313-cp313t-musllinux_1_2_aarch64.whl", hash = "sha256:63d3cdacb8a824a295191a723ee5e4ea7768ca5ca5f2838532d9f2e2b3ce2135", size = 36190477, upload-time = "2025-10-28T17:35:16.7Z" },
    { url = "https://files.pythonhosted.org/packages/ab/f2/b31d75cb9b5fa4dd39a0a931ee9b33e7f6f36f23be5ef560bf72e0f92f32/scipy-1.16.3-cp313-cp313t-musllinux_1_2_x86_64.whl", hash = "sha256:e7efa2681ea410b10dde31a52b18b0154d66f2485328830e45fdf183af5aefc6", size = 38796678, upload-time = "2025-10-28T17:35:26.354Z" },
    { url = "https://files.pythonhosted.org/packages/b4/1e/b3723d8ff64ab548c38d87055483714fefe6ee20e0189b62352b5e015bb1/scipy-1.16.3-cp313-cp313t-win_amd64.whl", hash = "sha256:2d1ae2cf0c350e7705168ff2429962a89ad90c2d49d1dd300686d8b2a5af22fc", size = 38640178, upload-time = "2025-10-28T17:35:35.304Z" },
    { url = "https://files.pythonhosted.org/packages/8e/f3/d854ff38789aca9b0cc23008d607ced9de4f7ab14fa1ca4329f86b3758ca/scipy-1.16.3-cp313-cp313t-win_arm64.whl", hash = "sha256:0c623a54f7b79dd88ef56da19bc2873afec9673a48f3b85b18e4d402bdd29a5a", size = 25803246, upload-time = "2025-10-28T17:35:42.155Z" },
    { url = "https://files.pythonhosted.org/packages/99/f6/99b10fd70f2d864c1e29a28bbcaa0c6340f9d8518396542d9ea3b4aaae15/scipy-1.16.3-cp314-cp314-macosx_10_14_x86_64.whl", hash = "sha256:875555ce62743e1d54f06cdf22c1e0bc47b91130ac40fe5d783b6dfa114beeb6", size = 36606469, upload-time = "2025-10-28T17:36:08.741Z" },
    { url = "https://files.pythonhosted.org/packages/4d/74/043b54f2319f48ea940dd025779fa28ee360e6b95acb7cd188fad4391c6b/scipy-1.16.3-cp314-cp314-macosx_12_0_arm64.whl", hash = "sha256:bb61878c18a470021fb515a843dc7a76961a8daceaaaa8bad1332f1bf4b54657", size = 28872043, upload-time = "2025-10-28T17:36:16.599Z" },
    { url = "https://files.pythonhosted.org/packages/4d/e1/24b7e50cc1c4ee6ffbcb1f27fe9f4c8b40e7911675f6d2d20955f41c6348/scipy-1.16.3-cp314-cp314-macosx_14_0_arm64.whl", hash = "sha256:f2622206f5559784fa5c4b53a950c3c7c1cf3e84ca1b9c4b6c03f062f289ca26", size = 20862952, upload-time = "2025-10-28T17:36:22.966Z" },
    { url = "https://files.pythonhosted.org/packages/dd/3a/3e8c01a4d742b730df368e063787c6808597ccb38636ed821d10b39ca51b/scipy-1.16.3-cp314-cp314-macosx_14_0_x86_64.whl", hash = "sha256:7f68154688c515cdb541a31ef8eb66d8cd1050605be9dcd74199cbd22ac739bc", size = 23508512, upload-time = "2025-10-28T17:36:29.731Z" },
    { url = "https://files.pythonhosted.org/packages/1f/60/c45a12b98ad591536bfe5330cb3cfe1850d7570259303563b1721564d458/scipy-1.16.3-cp314-cp314-manylinux2014_aarch64.manylinux_2_17_aarch64.whl", hash = "sha256:8b3c820ddb80029fe9f43d61b81d8b488d3ef8ca010d15122b152db77dc94c22", size = 33413639, upload-time = "2025-10-28T17:36:37.982Z" },
    { url = "https://files.pythonhosted.org/packages/71/bc/35957d88645476307e4839712642896689df442f3e53b0fa016ecf8a3357/scipy-1.16.3-cp314-cp314-manylinux2014_x86_64.manylinux_2_17_x86_64.whl", hash = "sha256:d3837938ae715fc0fe3c39c0202de3a8853aff22ca66781ddc2ade7554b7e2cc", size = 35704729, upload-time = "2025-10-28T17:36:46.547Z" },
    { url = "https://files.pythonhosted.org/packages/3b/15/89105e659041b1ca11c386e9995aefacd513a78493656e57789f9d9eab61/scipy-1.16.3-cp314-cp314-musllinux_1_2_aarch64.whl", hash = "sha256:aadd23f98f9cb069b3bd64ddc900c4d277778242e961751f77a8cb5c4b946fb0", size = 36086251, upload-time = "2025-10-28T17:36:55.161Z" },
    { url = "https://files.pythonhosted.org/packages/1a/87/c0ea673ac9c6cc50b3da2196d860273bc7389aa69b64efa8493bdd25b093/scipy-1.16.3-cp314-cp314-musllinux_1_2_x86_64.whl", hash = "sha256:b7c5f1bda1354d6a19bc6af73a649f8285ca63ac6b52e64e658a5a11d4d69800", size = 38716681, upload-time = "2025-10-28T17:37:04.1Z" },
    { url = "https://files.pythonhosted.org/packages/91/06/837893227b043fb9b0d13e4bd7586982d8136cb249ffb3492930dab905b8/scipy-1.16.3-cp314-cp314-win_amd64.whl", hash = "sha256:e5d42a9472e7579e473879a1990327830493a7047506d58d73fc429b84c1d49d", size = 39358423, upload-time = "2025-10-28T17:38:20.005Z" },
    { url = "https://files.pythonhosted.org/packages/95/03/28bce0355e4d34a7c034727505a02d19548549e190bedd13a721e35380b7/scipy-1.16.3-cp314-cp314-win_arm64.whl", hash = "sha256:6020470b9d00245926f2d5bb93b119ca0340f0d564eb6fbaad843eaebf9d690f", size = 26135027, upload-time = "2025-10-28T17:38:24.966Z" },
    { url = "https://files.pythonhosted.org/packages/b2/6f/69f1e2b682efe9de8fe9f91040f0cd32f13cfccba690512ba4c582b0bc29/scipy-1.16.3-cp314-cp314t-macosx_10_14_x86_64.whl", hash = "sha256:e1d27cbcb4602680a49d787d90664fa4974063ac9d4134813332a8c53dbe667c", size = 37028379, upload-time = "2025-10-28T17:37:14.061Z" },
    { url = "https://files.pythonhosted.org/packages/7c/2d/e826f31624a5ebbab1cd93d30fd74349914753076ed0593e1d56a98c4fb4/scipy-1.16.3-cp314-cp314t-macosx_12_0_arm64.whl", hash = "sha256:9b9c9c07b6d56a35777a1b4cc8966118fb16cfd8daf6743867d17d36cfad2d40", size = 29400052, upload-time = "2025-10-28T17:37:21.709Z" },
    { url = "https://files.pythonhosted.org/packages/69/27/d24feb80155f41fd1f156bf144e7e049b4e2b9dd06261a242905e3bc7a03/scipy-1.16.3-cp314-cp314t-macosx_14_0_arm64.whl", hash = "sha256:3a4c460301fb2cffb7f88528f30b3127742cff583603aa7dc964a52c463b385d", size = 21391183, upload-time = "2025-10-28T17:37:29.559Z" },
    { url = "https://files.pythonhosted.org/packages/f8/d3/1b229e433074c5738a24277eca520a2319aac7465eea7310ea6ae0e98ae2/scipy-1.16.3-cp314-cp314t-macosx_14_0_x86_64.whl", hash = "sha256:f667a4542cc8917af1db06366d3f78a5c8e83badd56409f94d1eac8d8d9133fa", size = 23930174, upload-time = "2025-10-28T17:37:36.306Z" },
    { url = "https://files.pythonhosted.org/packages/16/9d/d9e148b0ec680c0f042581a2be79a28a7ab66c0c4946697f9e7553ead337/scipy-1.16.3-cp314-cp314t-manylinux2014_aarch64.manylinux_2_17_aarch64.whl", hash = "sha256:f379b54b77a597aa7ee5e697df0d66903e41b9c85a6dd7946159e356319158e8", size = 33497852, upload-time = "2025-10-28T17:37:42.228Z" },
    { url = "https://files.pythonhosted.org/packages/2f/22/4e5f7561e4f98b7bea63cf3fd7934bff1e3182e9f1626b089a679914d5c8/scipy-1.16.3-cp314-cp314t-manylinux2014_x86_64.manylinux_2_17_x86_64.whl", hash = "sha256:4aff59800a3b7f786b70bfd6ab551001cb553244988d7d6b8299cb1ea653b353", size = 35798595, upload-time = "2025-10-28T17:37:48.102Z" },
    { url = "https://files.pythonhosted.org/packages/83/42/6644d714c179429fc7196857866f219fef25238319b650bb32dde7bf7a48/scipy-1.16.3-cp314-cp314t-musllinux_1_2_aarch64.whl", hash = "sha256:da7763f55885045036fabcebd80144b757d3db06ab0861415d1c3b7c69042146", size = 36186269, upload-time = "2025-10-28T17:37:53.72Z" },
    { url = "https://files.pythonhosted.org/packages/ac/70/64b4d7ca92f9cf2e6fc6aaa2eecf80bb9b6b985043a9583f32f8177ea122/scipy-1.16.3-cp314-cp314t-musllinux_1_2_x86_64.whl", hash = "sha256:ffa6eea95283b2b8079b821dc11f50a17d0571c92b43e2b5b12764dc5f9b285d", size = 38802779, upload-time = "2025-10-28T17:37:59.393Z" },
    { url = "https://files.pythonhosted.org/packages/61/82/8d0e39f62764cce5ffd5284131e109f07cf8955aef9ab8ed4e3aa5e30539/scipy-1.16.3-cp314-cp314t-win_amd64.whl", hash = "sha256:d9f48cafc7ce94cf9b15c6bffdc443a81a27bf7075cf2dcd5c8b40f85d10c4e7", size = 39471128, upload-time = "2025-10-28T17:38:05.259Z" },
    { url = "https://files.pythonhosted.org/packages/64/47/a494741db7280eae6dc033510c319e34d42dd41b7ac0c7ead39354d1a2b5/scipy-1.16.3-cp314-cp314t-win_arm64.whl", hash = "sha256:21d9d6b197227a12dcbf9633320a4e34c6b0e51c57268df255a0942983bac562", size = 26464127, upload-time = "2025-10-28T17:38:11.34Z" },
]

[[package]]
name = "six"
version = "1.17.0"
source = { registry = "https://pypi.org/simple" }
sdist = { url = "https://files.pythonhosted.org/packages/94/e7/b2c673351809dca68a0e064b6af791aa332cf192da575fd474ed7d6f16a2/six-1.17.0.tar.gz", hash = "sha256:ff70335d468e7eb6ec65b95b99d3a2836546063f63acc5171de367e834932a81", size = 34031, upload-time = "2024-12-04T17:35:28.174Z" }
wheels = [
    { url = "https://files.pythonhosted.org/packages/b7/ce/149a00dd41f10bc29e5921b496af8b574d8413afcd5e30dfa0ed46c2cc5e/six-1.17.0-py2.py3-none-any.whl", hash = "sha256:4721f391ed90541fddacab5acf947aa0d3dc7d27b2e1e8eda2be8970586c3274", size = 11050, upload-time = "2024-12-04T17:35:26.475Z" },
]

[[package]]
name = "tomli"
version = "2.2.1"
source = { registry = "https://pypi.org/simple" }
sdist = { url = "https://files.pythonhosted.org/packages/18/87/302344fed471e44a87289cf4967697d07e532f2421fdaf868a303cbae4ff/tomli-2.2.1.tar.gz", hash = "sha256:cd45e1dc79c835ce60f7404ec8119f2eb06d38b1deba146f07ced3bbc44505ff", size = 17175, upload-time = "2024-11-27T22:38:36.873Z" }
wheels = [
    { url = "https://files.pythonhosted.org/packages/43/ca/75707e6efa2b37c77dadb324ae7d9571cb424e61ea73fad7c56c2d14527f/tomli-2.2.1-cp311-cp311-macosx_10_9_x86_64.whl", hash = "sha256:678e4fa69e4575eb77d103de3df8a895e1591b48e740211bd1067378c69e8249", size = 131077, upload-time = "2024-11-27T22:37:54.956Z" },
    { url = "https://files.pythonhosted.org/packages/c7/16/51ae563a8615d472fdbffc43a3f3d46588c264ac4f024f63f01283becfbb/tomli-2.2.1-cp311-cp311-macosx_11_0_arm64.whl", hash = "sha256:023aa114dd824ade0100497eb2318602af309e5a55595f76b626d6d9f3b7b0a6", size = 123429, upload-time = "2024-11-27T22:37:56.698Z" },
    { url = "https://files.pythonhosted.org/packages/f1/dd/4f6cd1e7b160041db83c694abc78e100473c15d54620083dbd5aae7b990e/tomli-2.2.1-cp311-cp311-manylinux_2_17_aarch64.manylinux2014_aarch64.whl", hash = "sha256:ece47d672db52ac607a3d9599a9d48dcb2f2f735c6c2d1f34130085bb12b112a", size = 226067, upload-time = "2024-11-27T22:37:57.63Z" },
    { url = "https://files.pythonhosted.org/packages/a9/6b/c54ede5dc70d648cc6361eaf429304b02f2871a345bbdd51e993d6cdf550/tomli-2.2.1-cp311-cp311-manylinux_2_17_x86_64.manylinux2014_x86_64.whl", hash = "sha256:6972ca9c9cc9f0acaa56a8ca1ff51e7af152a9f87fb64623e31d5c83700080ee", size = 236030, upload-time = "2024-11-27T22:37:59.344Z" },
    { url = "https://files.pythonhosted.org/packages/1f/47/999514fa49cfaf7a92c805a86c3c43f4215621855d151b61c602abb38091/tomli-2.2.1-cp311-cp311-manylinux_2_5_i686.manylinux1_i686.manylinux_2_17_i686.manylinux2014_i686.whl", hash = "sha256:c954d2250168d28797dd4e3ac5cf812a406cd5a92674ee4c8f123c889786aa8e", size = 240898, upload-time = "2024-11-27T22:38:00.429Z" },
    { url = "https://files.pythonhosted.org/packages/73/41/0a01279a7ae09ee1573b423318e7934674ce06eb33f50936655071d81a24/tomli-2.2.1-cp311-cp311-musllinux_1_2_aarch64.whl", hash = "sha256:8dd28b3e155b80f4d54beb40a441d366adcfe740969820caf156c019fb5c7ec4", size = 229894, upload-time = "2024-11-27T22:38:02.094Z" },
    { url = "https://files.pythonhosted.org/packages/55/18/5d8bc5b0a0362311ce4d18830a5d28943667599a60d20118074ea1b01bb7/tomli-2.2.1-cp311-cp311-musllinux_1_2_i686.whl", hash = "sha256:e59e304978767a54663af13c07b3d1af22ddee3bb2fb0618ca1593e4f593a106", size = 245319, upload-time = "2024-11-27T22:38:03.206Z" },
    { url = "https://files.pythonhosted.org/packages/92/a3/7ade0576d17f3cdf5ff44d61390d4b3febb8a9fc2b480c75c47ea048c646/tomli-2.2.1-cp311-cp311-musllinux_1_2_x86_64.whl", hash = "sha256:33580bccab0338d00994d7f16f4c4ec25b776af3ffaac1ed74e0b3fc95e885a8", size = 238273, upload-time = "2024-11-27T22:38:04.217Z" },
    { url = "https://files.pythonhosted.org/packages/72/6f/fa64ef058ac1446a1e51110c375339b3ec6be245af9d14c87c4a6412dd32/tomli-2.2.1-cp311-cp311-win32.whl", hash = "sha256:465af0e0875402f1d226519c9904f37254b3045fc5084697cefb9bdde1ff99ff", size = 98310, upload-time = "2024-11-27T22:38:05.908Z" },
    { url = "https://files.pythonhosted.org/packages/6a/1c/4a2dcde4a51b81be3530565e92eda625d94dafb46dbeb15069df4caffc34/tomli-2.2.1-cp311-cp311-win_amd64.whl", hash = "sha256:2d0f2fdd22b02c6d81637a3c95f8cd77f995846af7414c5c4b8d0545afa1bc4b", size = 108309, upload-time = "2024-11-27T22:38:06.812Z" },
    { url = "https://files.pythonhosted.org/packages/52/e1/f8af4c2fcde17500422858155aeb0d7e93477a0d59a98e56cbfe75070fd0/tomli-2.2.1-cp312-cp312-macosx_10_13_x86_64.whl", hash = "sha256:4a8f6e44de52d5e6c657c9fe83b562f5f4256d8ebbfe4ff922c495620a7f6cea", size = 132762, upload-time = "2024-11-27T22:38:07.731Z" },
    { url = "https://files.pythonhosted.org/packages/03/b8/152c68bb84fc00396b83e7bbddd5ec0bd3dd409db4195e2a9b3e398ad2e3/tomli-2.2.1-cp312-cp312-macosx_11_0_arm64.whl", hash = "sha256:8d57ca8095a641b8237d5b079147646153d22552f1c637fd3ba7f4b0b29167a8", size = 123453, upload-time = "2024-11-27T22:38:09.384Z" },
    { url = "https://files.pythonhosted.org/packages/c8/d6/fc9267af9166f79ac528ff7e8c55c8181ded34eb4b0e93daa767b8841573/tomli-2.2.1-cp312-cp312-manylinux_2_17_aarch64.manylinux2014_aarch64.whl", hash = "sha256:4e340144ad7ae1533cb897d406382b4b6fede8890a03738ff1683af800d54192", size = 233486, upload-time = "2024-11-27T22:38:10.329Z" },
    { url = "https://files.pythonhosted.org/packages/5c/51/51c3f2884d7bab89af25f678447ea7d297b53b5a3b5730a7cb2ef6069f07/tomli-2.2.1-cp312-cp312-manylinux_2_17_x86_64.manylinux2014_x86_64.whl", hash = "sha256:db2b95f9de79181805df90bedc5a5ab4c165e6ec3fe99f970d0e302f384ad222", size = 242349, upload-time = "2024-11-27T22:38:11.443Z" },
    { url = "https://files.pythonhosted.org/packages/ab/df/bfa89627d13a5cc22402e441e8a931ef2108403db390ff3345c05253935e/tomli-2.2.1-cp312-cp312-manylinux_2_5_i686.manylinux1_i686.manylinux_2_17_i686.manylinux2014_i686.whl", hash = "sha256:40741994320b232529c802f8bc86da4e1aa9f413db394617b9a256ae0f9a7f77", size = 252159, upload-time = "2024-11-27T22:38:13.099Z" },
    { url = "https://files.pythonhosted.org/packages/9e/6e/fa2b916dced65763a5168c6ccb91066f7639bdc88b48adda990db10c8c0b/tomli-2.2.1-cp312-cp312-musllinux_1_2_aarch64.whl", hash = "sha256:400e720fe168c0f8521520190686ef8ef033fb19fc493da09779e592861b78c6", size = 237243, upload-time = "2024-11-27T22:38:14.766Z" },
    { url = "https://files.pythonhosted.org/packages/b4/04/885d3b1f650e1153cbb93a6a9782c58a972b94ea4483ae4ac5cedd5e4a09/tomli-2.2.1-cp312-cp312-musllinux_1_2_i686.whl", hash = "sha256:02abe224de6ae62c19f090f68da4e27b10af2b93213d36cf44e6e1c5abd19fdd", size = 259645, upload-time = "2024-11-27T22:38:15.843Z" },
    { url = "https://files.pythonhosted.org/packages/9c/de/6b432d66e986e501586da298e28ebeefd3edc2c780f3ad73d22566034239/tomli-2.2.1-cp312-cp312-musllinux_1_2_x86_64.whl", hash = "sha256:b82ebccc8c8a36f2094e969560a1b836758481f3dc360ce9a3277c65f374285e", size = 244584, upload-time = "2024-11-27T22:38:17.645Z" },
    { url = "https://files.pythonhosted.org/packages/1c/9a/47c0449b98e6e7d1be6cbac02f93dd79003234ddc4aaab6ba07a9a7482e2/tomli-2.2.1-cp312-cp312-win32.whl", hash = "sha256:889f80ef92701b9dbb224e49ec87c645ce5df3fa2cc548664eb8a25e03127a98", size = 98875, upload-time = "2024-11-27T22:38:19.159Z" },
    { url = "https://files.pythonhosted.org/packages/ef/60/9b9638f081c6f1261e2688bd487625cd1e660d0a85bd469e91d8db969734/tomli-2.2.1-cp312-cp312-win_amd64.whl", hash = "sha256:7fc04e92e1d624a4a63c76474610238576942d6b8950a2d7f908a340494e67e4", size = 109418, upload-time = "2024-11-27T22:38:20.064Z" },
    { url = "https://files.pythonhosted.org/packages/04/90/2ee5f2e0362cb8a0b6499dc44f4d7d48f8fff06d28ba46e6f1eaa61a1388/tomli-2.2.1-cp313-cp313-macosx_10_13_x86_64.whl", hash = "sha256:f4039b9cbc3048b2416cc57ab3bda989a6fcf9b36cf8937f01a6e731b64f80d7", size = 132708, upload-time = "2024-11-27T22:38:21.659Z" },
    { url = "https://files.pythonhosted.org/packages/c0/ec/46b4108816de6b385141f082ba99e315501ccd0a2ea23db4a100dd3990ea/tomli-2.2.1-cp313-cp313-macosx_11_0_arm64.whl", hash = "sha256:286f0ca2ffeeb5b9bd4fcc8d6c330534323ec51b2f52da063b11c502da16f30c", size = 123582, upload-time = "2024-11-27T22:38:22.693Z" },
    { url = "https://files.pythonhosted.org/packages/a0/bd/b470466d0137b37b68d24556c38a0cc819e8febe392d5b199dcd7f578365/tomli-2.2.1-cp313-cp313-manylinux_2_17_aarch64.manylinux2014_aarch64.whl", hash = "sha256:a92ef1a44547e894e2a17d24e7557a5e85a9e1d0048b0b5e7541f76c5032cb13", size = 232543, upload-time = "2024-11-27T22:38:24.367Z" },
    { url = "https://files.pythonhosted.org/packages/d9/e5/82e80ff3b751373f7cead2815bcbe2d51c895b3c990686741a8e56ec42ab/tomli-2.2.1-cp313-cp313-manylinux_2_17_x86_64.manylinux2014_x86_64.whl", hash = "sha256:9316dc65bed1684c9a98ee68759ceaed29d229e985297003e494aa825ebb0281", size = 241691, upload-time = "2024-11-27T22:38:26.081Z" },
    { url = "https://files.pythonhosted.org/packages/05/7e/2a110bc2713557d6a1bfb06af23dd01e7dde52b6ee7dadc589868f9abfac/tomli-2.2.1-cp313-cp313-manylinux_2_5_i686.manylinux1_i686.manylinux_2_17_i686.manylinux2014_i686.whl", hash = "sha256:e85e99945e688e32d5a35c1ff38ed0b3f41f43fad8df0bdf79f72b2ba7bc5272", size = 251170, upload-time = "2024-11-27T22:38:27.921Z" },
    { url = "https://files.pythonhosted.org/packages/64/7b/22d713946efe00e0adbcdfd6d1aa119ae03fd0b60ebed51ebb3fa9f5a2e5/tomli-2.2.1-cp313-cp313-musllinux_1_2_aarch64.whl", hash = "sha256:ac065718db92ca818f8d6141b5f66369833d4a80a9d74435a268c52bdfa73140", size = 236530, upload-time = "2024-11-27T22:38:29.591Z" },
    { url = "https://files.pythonhosted.org/packages/38/31/3a76f67da4b0cf37b742ca76beaf819dca0ebef26d78fc794a576e08accf/tomli-2.2.1-cp313-cp313-musllinux_1_2_i686.whl", hash = "sha256:d920f33822747519673ee656a4b6ac33e382eca9d331c87770faa3eef562aeb2", size = 258666, upload-time = "2024-11-27T22:38:30.639Z" },
    { url = "https://files.pythonhosted.org/packages/07/10/5af1293da642aded87e8a988753945d0cf7e00a9452d3911dd3bb354c9e2/tomli-2.2.1-cp313-cp313-musllinux_1_2_x86_64.whl", hash = "sha256:a198f10c4d1b1375d7687bc25294306e551bf1abfa4eace6650070a5c1ae2744", size = 243954, upload-time = "2024-11-27T22:38:31.702Z" },
    { url = "https://files.pythonhosted.org/packages/5b/b9/1ed31d167be802da0fc95020d04cd27b7d7065cc6fbefdd2f9186f60d7bd/tomli-2.2.1-cp313-cp313-win32.whl", hash = "sha256:d3f5614314d758649ab2ab3a62d4f2004c825922f9e370b29416484086b264ec", size = 98724, upload-time = "2024-11-27T22:38:32.837Z" },
    { url = "https://files.pythonhosted.org/packages/c7/32/b0963458706accd9afcfeb867c0f9175a741bf7b19cd424230714d722198/tomli-2.2.1-cp313-cp313-win_amd64.whl", hash = "sha256:a38aa0308e754b0e3c67e344754dff64999ff9b513e691d0e786265c93583c69", size = 109383, upload-time = "2024-11-27T22:38:34.455Z" },
    { url = "https://files.pythonhosted.org/packages/6e/c2/61d3e0f47e2b74ef40a68b9e6ad5984f6241a942f7cd3bbfbdbd03861ea9/tomli-2.2.1-py3-none-any.whl", hash = "sha256:cb55c73c5f4408779d0cf3eef9f762b9c9f147a77de7b258bef0a5628adc85cc", size = 14257, upload-time = "2024-11-27T22:38:35.385Z" },
]

[[package]]
name = "typing-extensions"
version = "4.14.0"
source = { registry = "https://pypi.org/simple" }
sdist = { url = "https://files.pythonhosted.org/packages/d1/bc/51647cd02527e87d05cb083ccc402f93e441606ff1f01739a62c8ad09ba5/typing_extensions-4.14.0.tar.gz", hash = "sha256:8676b788e32f02ab42d9e7c61324048ae4c6d844a399eebace3d4979d75ceef4", size = 107423, upload-time = "2025-06-02T14:52:11.399Z" }
wheels = [
    { url = "https://files.pythonhosted.org/packages/69/e0/552843e0d356fbb5256d21449fa957fa4eff3bbc135a74a691ee70c7c5da/typing_extensions-4.14.0-py3-none-any.whl", hash = "sha256:a1514509136dd0b477638fc68d6a91497af5076466ad0fa6c338e44e359944af", size = 43839, upload-time = "2025-06-02T14:52:10.026Z" },
]

[[package]]
name = "urllib3"
version = "2.5.0"
source = { registry = "https://pypi.org/simple" }
sdist = { url = "https://files.pythonhosted.org/packages/15/22/9ee70a2574a4f4599c47dd506532914ce044817c7752a79b6a51286319bc/urllib3-2.5.0.tar.gz", hash = "sha256:3fc47733c7e419d4bc3f6b3dc2b4f890bb743906a30d56ba4a5bfa4bbff92760", size = 393185, upload-time = "2025-06-18T14:07:41.644Z" }
wheels = [
    { url = "https://files.pythonhosted.org/packages/a7/c2/fe1e52489ae3122415c51f387e221dd0773709bad6c6cdaa599e8a2c5185/urllib3-2.5.0-py3-none-any.whl", hash = "sha256:e6b01673c0fa6a13e374b50871808eb3bf7046c4b125b216f6bf1cc604cff0dc", size = 129795, upload-time = "2025-06-18T14:07:40.39Z" },
]

[[package]]
name = "virtualenv"
version = "20.31.2"
source = { registry = "https://pypi.org/simple" }
dependencies = [
    { name = "distlib" },
    { name = "filelock" },
    { name = "platformdirs" },
]
sdist = { url = "https://files.pythonhosted.org/packages/56/2c/444f465fb2c65f40c3a104fd0c495184c4f2336d65baf398e3c75d72ea94/virtualenv-20.31.2.tar.gz", hash = "sha256:e10c0a9d02835e592521be48b332b6caee6887f332c111aa79a09b9e79efc2af", size = 6076316, upload-time = "2025-05-08T17:58:23.811Z" }
wheels = [
    { url = "https://files.pythonhosted.org/packages/f3/40/b1c265d4b2b62b58576588510fc4d1fe60a86319c8de99fd8e9fec617d2c/virtualenv-20.31.2-py3-none-any.whl", hash = "sha256:36efd0d9650ee985f0cad72065001e66d49a6f24eb44d98980f630686243cf11", size = 6057982, upload-time = "2025-05-08T17:58:21.15Z" },
]

[[package]]
name = "watchdog"
version = "6.0.0"
source = { registry = "https://pypi.org/simple" }
sdist = { url = "https://files.pythonhosted.org/packages/db/7d/7f3d619e951c88ed75c6037b246ddcf2d322812ee8ea189be89511721d54/watchdog-6.0.0.tar.gz", hash = "sha256:9ddf7c82fda3ae8e24decda1338ede66e1c99883db93711d8fb941eaa2d8c282", size = 131220, upload-time = "2024-11-01T14:07:13.037Z" }
wheels = [
    { url = "https://files.pythonhosted.org/packages/0c/56/90994d789c61df619bfc5ce2ecdabd5eeff564e1eb47512bd01b5e019569/watchdog-6.0.0-cp310-cp310-macosx_10_9_universal2.whl", hash = "sha256:d1cdb490583ebd691c012b3d6dae011000fe42edb7a82ece80965b42abd61f26", size = 96390, upload-time = "2024-11-01T14:06:24.793Z" },
    { url = "https://files.pythonhosted.org/packages/55/46/9a67ee697342ddf3c6daa97e3a587a56d6c4052f881ed926a849fcf7371c/watchdog-6.0.0-cp310-cp310-macosx_10_9_x86_64.whl", hash = "sha256:bc64ab3bdb6a04d69d4023b29422170b74681784ffb9463ed4870cf2f3e66112", size = 88389, upload-time = "2024-11-01T14:06:27.112Z" },
    { url = "https://files.pythonhosted.org/packages/44/65/91b0985747c52064d8701e1075eb96f8c40a79df889e59a399453adfb882/watchdog-6.0.0-cp310-cp310-macosx_11_0_arm64.whl", hash = "sha256:c897ac1b55c5a1461e16dae288d22bb2e412ba9807df8397a635d88f671d36c3", size = 89020, upload-time = "2024-11-01T14:06:29.876Z" },
    { url = "https://files.pythonhosted.org/packages/e0/24/d9be5cd6642a6aa68352ded4b4b10fb0d7889cb7f45814fb92cecd35f101/watchdog-6.0.0-cp311-cp311-macosx_10_9_universal2.whl", hash = "sha256:6eb11feb5a0d452ee41f824e271ca311a09e250441c262ca2fd7ebcf2461a06c", size = 96393, upload-time = "2024-11-01T14:06:31.756Z" },
    { url = "https://files.pythonhosted.org/packages/63/7a/6013b0d8dbc56adca7fdd4f0beed381c59f6752341b12fa0886fa7afc78b/watchdog-6.0.0-cp311-cp311-macosx_10_9_x86_64.whl", hash = "sha256:ef810fbf7b781a5a593894e4f439773830bdecb885e6880d957d5b9382a960d2", size = 88392, upload-time = "2024-11-01T14:06:32.99Z" },
    { url = "https://files.pythonhosted.org/packages/d1/40/b75381494851556de56281e053700e46bff5b37bf4c7267e858640af5a7f/watchdog-6.0.0-cp311-cp311-macosx_11_0_arm64.whl", hash = "sha256:afd0fe1b2270917c5e23c2a65ce50c2a4abb63daafb0d419fde368e272a76b7c", size = 89019, upload-time = "2024-11-01T14:06:34.963Z" },
    { url = "https://files.pythonhosted.org/packages/39/ea/3930d07dafc9e286ed356a679aa02d777c06e9bfd1164fa7c19c288a5483/watchdog-6.0.0-cp312-cp312-macosx_10_13_universal2.whl", hash = "sha256:bdd4e6f14b8b18c334febb9c4425a878a2ac20efd1e0b231978e7b150f92a948", size = 96471, upload-time = "2024-11-01T14:06:37.745Z" },
    { url = "https://files.pythonhosted.org/packages/12/87/48361531f70b1f87928b045df868a9fd4e253d9ae087fa4cf3f7113be363/watchdog-6.0.0-cp312-cp312-macosx_10_13_x86_64.whl", hash = "sha256:c7c15dda13c4eb00d6fb6fc508b3c0ed88b9d5d374056b239c4ad1611125c860", size = 88449, upload-time = "2024-11-01T14:06:39.748Z" },
    { url = "https://files.pythonhosted.org/packages/5b/7e/8f322f5e600812e6f9a31b75d242631068ca8f4ef0582dd3ae6e72daecc8/watchdog-6.0.0-cp312-cp312-macosx_11_0_arm64.whl", hash = "sha256:6f10cb2d5902447c7d0da897e2c6768bca89174d0c6e1e30abec5421af97a5b0", size = 89054, upload-time = "2024-11-01T14:06:41.009Z" },
    { url = "https://files.pythonhosted.org/packages/68/98/b0345cabdce2041a01293ba483333582891a3bd5769b08eceb0d406056ef/watchdog-6.0.0-cp313-cp313-macosx_10_13_universal2.whl", hash = "sha256:490ab2ef84f11129844c23fb14ecf30ef3d8a6abafd3754a6f75ca1e6654136c", size = 96480, upload-time = "2024-11-01T14:06:42.952Z" },
    { url = "https://files.pythonhosted.org/packages/85/83/cdf13902c626b28eedef7ec4f10745c52aad8a8fe7eb04ed7b1f111ca20e/watchdog-6.0.0-cp313-cp313-macosx_10_13_x86_64.whl", hash = "sha256:76aae96b00ae814b181bb25b1b98076d5fc84e8a53cd8885a318b42b6d3a5134", size = 88451, upload-time = "2024-11-01T14:06:45.084Z" },
    { url = "https://files.pythonhosted.org/packages/fe/c4/225c87bae08c8b9ec99030cd48ae9c4eca050a59bf5c2255853e18c87b50/watchdog-6.0.0-cp313-cp313-macosx_11_0_arm64.whl", hash = "sha256:a175f755fc2279e0b7312c0035d52e27211a5bc39719dd529625b1930917345b", size = 89057, upload-time = "2024-11-01T14:06:47.324Z" },
    { url = "https://files.pythonhosted.org/packages/30/ad/d17b5d42e28a8b91f8ed01cb949da092827afb9995d4559fd448d0472763/watchdog-6.0.0-pp310-pypy310_pp73-macosx_10_15_x86_64.whl", hash = "sha256:c7ac31a19f4545dd92fc25d200694098f42c9a8e391bc00bdd362c5736dbf881", size = 87902, upload-time = "2024-11-01T14:06:53.119Z" },
    { url = "https://files.pythonhosted.org/packages/5c/ca/c3649991d140ff6ab67bfc85ab42b165ead119c9e12211e08089d763ece5/watchdog-6.0.0-pp310-pypy310_pp73-macosx_11_0_arm64.whl", hash = "sha256:9513f27a1a582d9808cf21a07dae516f0fab1cf2d7683a742c498b93eedabb11", size = 88380, upload-time = "2024-11-01T14:06:55.19Z" },
    { url = "https://files.pythonhosted.org/packages/a9/c7/ca4bf3e518cb57a686b2feb4f55a1892fd9a3dd13f470fca14e00f80ea36/watchdog-6.0.0-py3-none-manylinux2014_aarch64.whl", hash = "sha256:7607498efa04a3542ae3e05e64da8202e58159aa1fa4acddf7678d34a35d4f13", size = 79079, upload-time = "2024-11-01T14:06:59.472Z" },
    { url = "https://files.pythonhosted.org/packages/5c/51/d46dc9332f9a647593c947b4b88e2381c8dfc0942d15b8edc0310fa4abb1/watchdog-6.0.0-py3-none-manylinux2014_armv7l.whl", hash = "sha256:9041567ee8953024c83343288ccc458fd0a2d811d6a0fd68c4c22609e3490379", size = 79078, upload-time = "2024-11-01T14:07:01.431Z" },
    { url = "https://files.pythonhosted.org/packages/d4/57/04edbf5e169cd318d5f07b4766fee38e825d64b6913ca157ca32d1a42267/watchdog-6.0.0-py3-none-manylinux2014_i686.whl", hash = "sha256:82dc3e3143c7e38ec49d61af98d6558288c415eac98486a5c581726e0737c00e", size = 79076, upload-time = "2024-11-01T14:07:02.568Z" },
    { url = "https://files.pythonhosted.org/packages/ab/cc/da8422b300e13cb187d2203f20b9253e91058aaf7db65b74142013478e66/watchdog-6.0.0-py3-none-manylinux2014_ppc64.whl", hash = "sha256:212ac9b8bf1161dc91bd09c048048a95ca3a4c4f5e5d4a7d1b1a7d5752a7f96f", size = 79077, upload-time = "2024-11-01T14:07:03.893Z" },
    { url = "https://files.pythonhosted.org/packages/2c/3b/b8964e04ae1a025c44ba8e4291f86e97fac443bca31de8bd98d3263d2fcf/watchdog-6.0.0-py3-none-manylinux2014_ppc64le.whl", hash = "sha256:e3df4cbb9a450c6d49318f6d14f4bbc80d763fa587ba46ec86f99f9e6876bb26", size = 79078, upload-time = "2024-11-01T14:07:05.189Z" },
    { url = "https://files.pythonhosted.org/packages/62/ae/a696eb424bedff7407801c257d4b1afda455fe40821a2be430e173660e81/watchdog-6.0.0-py3-none-manylinux2014_s390x.whl", hash = "sha256:2cce7cfc2008eb51feb6aab51251fd79b85d9894e98ba847408f662b3395ca3c", size = 79077, upload-time = "2024-11-01T14:07:06.376Z" },
    { url = "https://files.pythonhosted.org/packages/b5/e8/dbf020b4d98251a9860752a094d09a65e1b436ad181faf929983f697048f/watchdog-6.0.0-py3-none-manylinux2014_x86_64.whl", hash = "sha256:20ffe5b202af80ab4266dcd3e91aae72bf2da48c0d33bdb15c66658e685e94e2", size = 79078, upload-time = "2024-11-01T14:07:07.547Z" },
    { url = "https://files.pythonhosted.org/packages/07/f6/d0e5b343768e8bcb4cda79f0f2f55051bf26177ecd5651f84c07567461cf/watchdog-6.0.0-py3-none-win32.whl", hash = "sha256:07df1fdd701c5d4c8e55ef6cf55b8f0120fe1aef7ef39a1c6fc6bc2e606d517a", size = 79065, upload-time = "2024-11-01T14:07:09.525Z" },
    { url = "https://files.pythonhosted.org/packages/db/d9/c495884c6e548fce18a8f40568ff120bc3a4b7b99813081c8ac0c936fa64/watchdog-6.0.0-py3-none-win_amd64.whl", hash = "sha256:cbafb470cf848d93b5d013e2ecb245d4aa1c8fd0504e863ccefa32445359d680", size = 79070, upload-time = "2024-11-01T14:07:10.686Z" },
    { url = "https://files.pythonhosted.org/packages/33/e8/e40370e6d74ddba47f002a32919d91310d6074130fe4e17dabcafc15cbf1/watchdog-6.0.0-py3-none-win_ia64.whl", hash = "sha256:a1914259fa9e1454315171103c6a30961236f508b9b623eae470268bbcc6a22f", size = 79067, upload-time = "2024-11-01T14:07:11.845Z" },
]

[[package]]
name = "xdsl"
<<<<<<< HEAD
version = "0.55.0"
=======
version = "0.55.3"
>>>>>>> a7d73d37
source = { registry = "https://pypi.org/simple" }
dependencies = [
    { name = "immutabledict" },
    { name = "ordered-set" },
    { name = "typing-extensions" },
]
<<<<<<< HEAD
sdist = { url = "https://files.pythonhosted.org/packages/63/48/1a80896cb9f903ae26fda726d784d4a65b6a00f95f45eaca7bde23e8b06b/xdsl-0.55.0.tar.gz", hash = "sha256:adf7dd59984093b737987f64156e42dbd1962fc604c205b54eb65fce3e05084a", size = 3879242, upload-time = "2025-11-05T13:25:48.143Z" }
wheels = [
    { url = "https://files.pythonhosted.org/packages/c5/90/ca2145d48888b7f971868ae7639ceb50c97dbcc53cc5c55e0b261da897a2/xdsl-0.55.0-py3-none-any.whl", hash = "sha256:fb877ff0d6a7cbe5930ce007a4849ff78c49ba6f89e091bd666f08e1c8913179", size = 4101208, upload-time = "2025-11-05T13:25:46.616Z" },
]

[[package]]
name = "xdsl-jax"
version = "0.1.0"
=======
sdist = { url = "https://files.pythonhosted.org/packages/bc/59/c3f164bb22a83f4aef01a8bfe1744788a493d46d57126de69fe6f46f2dc3/xdsl-0.55.3.tar.gz", hash = "sha256:570e9f26ed0340e41fb1fc132b578db62e01087d97090605bf2da9a37150c996", size = 3895625, upload-time = "2025-11-28T15:14:58.405Z" }
wheels = [
    { url = "https://files.pythonhosted.org/packages/08/19/2e9c3938b3537d7580c130eea604bc4f6fe0860809b71070174a2a4136e7/xdsl-0.55.3-py3-none-any.whl", hash = "sha256:3b6b6e6e82ef6732f7dbc1849a2b285ac99f188a96de952a16d50906ab53ed7c", size = 4120665, upload-time = "2025-11-28T15:14:56.776Z" },
]

[[package]]
name = "xdsltemplate"
>>>>>>> a7d73d37
source = { editable = "." }
dependencies = [
    { name = "jax", version = "0.6.2", source = { registry = "https://pypi.org/simple" }, marker = "python_full_version < '3.11'" },
    { name = "jax", version = "0.8.0", source = { registry = "https://pypi.org/simple" }, marker = "python_full_version >= '3.11'" },
    { name = "xdsl" },
]

[package.dev-dependencies]
dev = [
    { name = "filecheck" },
    { name = "lit" },
    { name = "pre-commit" },
    { name = "pre-commit-hooks" },
    { name = "psutil" },
    { name = "pyright" },
    { name = "pytest" },
    { name = "pytest-cov" },
]
docs = [
    { name = "mkdocs-material" },
    { name = "mkdocstrings", extra = ["python"] },
]

[package.metadata]
<<<<<<< HEAD
requires-dist = [
    { name = "jax", specifier = ">=0.6.2" },
    { name = "xdsl", specifier = "==0.55.0" },
]
=======
requires-dist = [{ name = "xdsl", specifier = "~=0.55.0" }]
>>>>>>> a7d73d37

[package.metadata.requires-dev]
dev = [
    { name = "filecheck", specifier = "==1.0.3" },
    { name = "lit", specifier = "<19.0.0" },
    { name = "pre-commit", specifier = ">=4.0.1" },
    { name = "pre-commit-hooks", specifier = ">=5.0.0" },
    { name = "psutil" },
    { name = "pyright", specifier = "==1.1.407" },
    { name = "pytest", specifier = ">=8.3.4" },
    { name = "pytest-cov" },
]
docs = [
    { name = "mkdocs-material", specifier = ">=9.5.48" },
    { name = "mkdocstrings", extras = ["python"], specifier = ">=0.26.1" },
]<|MERGE_RESOLUTION|>--- conflicted
+++ resolved
@@ -1392,18 +1392,13 @@
 
 [[package]]
 name = "xdsl"
-<<<<<<< HEAD
 version = "0.55.0"
-=======
-version = "0.55.3"
->>>>>>> a7d73d37
 source = { registry = "https://pypi.org/simple" }
 dependencies = [
     { name = "immutabledict" },
     { name = "ordered-set" },
     { name = "typing-extensions" },
 ]
-<<<<<<< HEAD
 sdist = { url = "https://files.pythonhosted.org/packages/63/48/1a80896cb9f903ae26fda726d784d4a65b6a00f95f45eaca7bde23e8b06b/xdsl-0.55.0.tar.gz", hash = "sha256:adf7dd59984093b737987f64156e42dbd1962fc604c205b54eb65fce3e05084a", size = 3879242, upload-time = "2025-11-05T13:25:48.143Z" }
 wheels = [
     { url = "https://files.pythonhosted.org/packages/c5/90/ca2145d48888b7f971868ae7639ceb50c97dbcc53cc5c55e0b261da897a2/xdsl-0.55.0-py3-none-any.whl", hash = "sha256:fb877ff0d6a7cbe5930ce007a4849ff78c49ba6f89e091bd666f08e1c8913179", size = 4101208, upload-time = "2025-11-05T13:25:46.616Z" },
@@ -1411,16 +1406,6 @@
 
 [[package]]
 name = "xdsl-jax"
-version = "0.1.0"
-=======
-sdist = { url = "https://files.pythonhosted.org/packages/bc/59/c3f164bb22a83f4aef01a8bfe1744788a493d46d57126de69fe6f46f2dc3/xdsl-0.55.3.tar.gz", hash = "sha256:570e9f26ed0340e41fb1fc132b578db62e01087d97090605bf2da9a37150c996", size = 3895625, upload-time = "2025-11-28T15:14:58.405Z" }
-wheels = [
-    { url = "https://files.pythonhosted.org/packages/08/19/2e9c3938b3537d7580c130eea604bc4f6fe0860809b71070174a2a4136e7/xdsl-0.55.3-py3-none-any.whl", hash = "sha256:3b6b6e6e82ef6732f7dbc1849a2b285ac99f188a96de952a16d50906ab53ed7c", size = 4120665, upload-time = "2025-11-28T15:14:56.776Z" },
-]
-
-[[package]]
-name = "xdsltemplate"
->>>>>>> a7d73d37
 source = { editable = "." }
 dependencies = [
     { name = "jax", version = "0.6.2", source = { registry = "https://pypi.org/simple" }, marker = "python_full_version < '3.11'" },
@@ -1445,14 +1430,10 @@
 ]
 
 [package.metadata]
-<<<<<<< HEAD
 requires-dist = [
     { name = "jax", specifier = ">=0.6.2" },
-    { name = "xdsl", specifier = "==0.55.0" },
-]
-=======
-requires-dist = [{ name = "xdsl", specifier = "~=0.55.0" }]
->>>>>>> a7d73d37
+    { name = "xdsl", specifier = "~=0.55.0" },
+]
 
 [package.metadata.requires-dev]
 dev = [
